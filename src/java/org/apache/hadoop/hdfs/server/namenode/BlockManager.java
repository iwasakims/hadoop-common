/**
 * Licensed to the Apache Software Foundation (ASF) under one
 * or more contributor license agreements.  See the NOTICE file
 * distributed with this work for additional information
 * regarding copyright ownership.  The ASF licenses this file
 * to you under the Apache License, Version 2.0 (the
 * "License"); you may not use this file except in compliance
 * with the License.  You may obtain a copy of the License at
 *
 *     http://www.apache.org/licenses/LICENSE-2.0
 *
 * Unless required by applicable law or agreed to in writing, software
 * distributed under the License is distributed on an "AS IS" BASIS,
 * WITHOUT WARRANTIES OR CONDITIONS OF ANY KIND, either express or implied.
 * See the License for the specific language governing permissions and
 * limitations under the License.
 */
package org.apache.hadoop.hdfs.server.namenode;

import java.io.IOException;
import java.io.PrintWriter;
import java.util.ArrayList;
import java.util.Collection;
import java.util.Collections;
import java.util.HashSet;
import java.util.Iterator;
import java.util.LinkedHashSet;
import java.util.LinkedList;
import java.util.List;
import java.util.Map;
import java.util.Random;
import java.util.TreeMap;
import java.util.TreeSet;

import org.apache.hadoop.conf.Configuration;
import org.apache.hadoop.hdfs.protocol.Block;
import org.apache.hadoop.hdfs.protocol.BlockListAsLongs;
import org.apache.hadoop.hdfs.protocol.DatanodeInfo;
import org.apache.hadoop.hdfs.protocol.LocatedBlock;
import org.apache.hadoop.hdfs.server.common.HdfsConstants.BlockUCState;
import org.apache.hadoop.hdfs.server.common.HdfsConstants.ReplicaState;
import org.apache.hadoop.hdfs.server.namenode.FSNamesystem.NumberReplicas;
import org.apache.hadoop.hdfs.server.namenode.UnderReplicatedBlocks.BlockIterator;
import org.apache.hadoop.hdfs.DFSConfigKeys;

/**
 * Keeps information related to the blocks stored in the Hadoop cluster.
 * This class is a helper class for {@link FSNamesystem} and requires several
 * methods to be called with lock held on {@link FSNamesystem}.
 */
public class BlockManager {
  // Default initial capacity and load factor of map
  public static final int DEFAULT_INITIAL_MAP_CAPACITY = 16;
  public static final float DEFAULT_MAP_LOAD_FACTOR = 0.75f;
  public static final int DEFAULT_MAX_CORRUPT_FILES_RETURNED = 500;

  private final FSNamesystem namesystem;

  volatile long pendingReplicationBlocksCount = 0L;
  volatile long corruptReplicaBlocksCount = 0L;
  volatile long underReplicatedBlocksCount = 0L;
  volatile long scheduledReplicationBlocksCount = 0L;
  volatile long excessBlocksCount = 0L;
  volatile long pendingDeletionBlocksCount = 0L;

  //
  // Mapping: Block -> { INode, datanodes, self ref }
  // Updated only in response to client-sent information.
  //
  final BlocksMap blocksMap;

  //
  // Store blocks-->datanodedescriptor(s) map of corrupt replicas
  //
  CorruptReplicasMap corruptReplicas = new CorruptReplicasMap();

  //
  // Keeps a Collection for every named machine containing
  // blocks that have recently been invalidated and are thought to live
  // on the machine in question.
  // Mapping: StorageID -> ArrayList<Block>
  //
  Map<String, Collection<Block>> recentInvalidateSets =
    new TreeMap<String, Collection<Block>>();

  //
  // Keeps a TreeSet for every named node. Each treeset contains
  // a list of the blocks that are "extra" at that location. We'll
  // eventually remove these extras.
  // Mapping: StorageID -> TreeSet<Block>
  //
  Map<String, Collection<Block>> excessReplicateMap =
    new TreeMap<String, Collection<Block>>();

  //
  // Store set of Blocks that need to be replicated 1 or more times.
  // We also store pending replication-orders.
  //
  UnderReplicatedBlocks neededReplications = new UnderReplicatedBlocks();
  private PendingReplicationBlocks pendingReplications;

  //  The maximum number of replicas allowed for a block
  int maxReplication;
  //  How many outgoing replication streams a given node should have at one time
  int maxReplicationStreams;
  // Minimum copies needed or else write is disallowed
  int minReplication;
  // Default number of replicas
  int defaultReplication;
  // How many entries are returned by getCorruptInodes()
  int maxCorruptFilesReturned;
  
  // variable to enable check for enough racks 
  boolean shouldCheckForEnoughRacks = true;

  /**
   * Last block index used for replication work.
   */
  private int replIndex = 0;
  private long missingBlocksInCurIter = 0;
  private long missingBlocksInPrevIter = 0;
  Random r = new Random();

  // for block replicas placement
  BlockPlacementPolicy replicator;

  BlockManager(FSNamesystem fsn, Configuration conf) throws IOException {
    this(fsn, conf, DEFAULT_INITIAL_MAP_CAPACITY);
  }
  
  BlockManager(FSNamesystem fsn, Configuration conf, int capacity)
      throws IOException {
    namesystem = fsn;
    pendingReplications = new PendingReplicationBlocks(
        conf.getInt(DFSConfigKeys.DFS_NAMENODE_REPLICATION_PENDING_TIMEOUT_SEC_KEY,
            DFSConfigKeys.DFS_NAMENODE_REPLICATION_PENDING_TIMEOUT_SEC_DEFAULT) * 1000L);
    setConfigurationParameters(conf);
    blocksMap = new BlocksMap(capacity, DEFAULT_MAP_LOAD_FACTOR);
  }

  void setConfigurationParameters(Configuration conf) throws IOException {
    this.replicator = BlockPlacementPolicy.getInstance(
                         conf,
                         namesystem,
                         namesystem.clusterMap);

    this.maxCorruptFilesReturned = conf.getInt("dfs.corruptfilesreturned.max",
        DEFAULT_MAX_CORRUPT_FILES_RETURNED);
    this.defaultReplication = conf.getInt("dfs.replication", 3);
    this.maxReplication = conf.getInt("dfs.replication.max", 512);
    this.minReplication = conf.getInt(DFSConfigKeys.DFS_NAMENODE_REPLICATION_MIN_KEY,
                                      DFSConfigKeys.DFS_NAMENODE_REPLICATION_MIN_DEFAULT);
    if (minReplication <= 0)
      throw new IOException(
                            "Unexpected configuration parameters: dfs.namenode.replication.min = "
                            + minReplication
                            + " must be greater than 0");
    if (maxReplication >= (int)Short.MAX_VALUE)
      throw new IOException(
                            "Unexpected configuration parameters: dfs.replication.max = "
                            + maxReplication + " must be less than " + (Short.MAX_VALUE));
    if (maxReplication < minReplication)
      throw new IOException(
                            "Unexpected configuration parameters: dfs.namenode.replication.min = "
                            + minReplication
                            + " must be less than dfs.replication.max = "
                            + maxReplication);
    this.maxReplicationStreams = conf.getInt(DFSConfigKeys.DFS_NAMENODE_REPLICATION_MAX_STREAMS_KEY,
                                             DFSConfigKeys.DFS_NAMENODE_REPLICATION_MAX_STREAMS_DEFAULT);
    this.shouldCheckForEnoughRacks = conf.get(DFSConfigKeys.NET_TOPOLOGY_SCRIPT_FILE_NAME_KEY) == null ? false
                                                                             : true;
    FSNamesystem.LOG.info("defaultReplication = " + defaultReplication);
    FSNamesystem.LOG.info("maxReplication = " + maxReplication);
    FSNamesystem.LOG.info("minReplication = " + minReplication);
    FSNamesystem.LOG.info("maxReplicationStreams = " + maxReplicationStreams);
    FSNamesystem.LOG.info("shouldCheckForEnoughRacks = " + shouldCheckForEnoughRacks);
  }

  void activate() {
    pendingReplications.start();
  }

  void close() {
    if (pendingReplications != null) pendingReplications.stop();
  }

  void metaSave(PrintWriter out) {
    //
    // Dump contents of neededReplication
    //
    synchronized (neededReplications) {
      out.println("Metasave: Blocks waiting for replication: " + 
                  neededReplications.size());
      for (Block block : neededReplications) {
        List<DatanodeDescriptor> containingNodes =
                                          new ArrayList<DatanodeDescriptor>();
        NumberReplicas numReplicas = new NumberReplicas();
        // source node returned is not used
        chooseSourceDatanode(block, containingNodes, numReplicas);
        int usableReplicas = numReplicas.liveReplicas() +
                             numReplicas.decommissionedReplicas();
       
        if (block instanceof BlockInfo) {
          String fileName = ((BlockInfo)block).getINode().getFullPathName();
          out.print(fileName + ": ");
        }
        // l: == live:, d: == decommissioned c: == corrupt e: == excess
        out.print(block + ((usableReplicas > 0)? "" : " MISSING") + 
                  " (replicas:" +
                  " l: " + numReplicas.liveReplicas() +
                  " d: " + numReplicas.decommissionedReplicas() +
                  " c: " + numReplicas.corruptReplicas() +
                  " e: " + numReplicas.excessReplicas() + ") "); 

        Collection<DatanodeDescriptor> corruptNodes = 
                                      corruptReplicas.getNodes(block);
        
        for (Iterator<DatanodeDescriptor> jt = blocksMap.nodeIterator(block);
             jt.hasNext();) {
          DatanodeDescriptor node = jt.next();
          String state = "";
          if (corruptNodes != null && corruptNodes.contains(node)) {
            state = "(corrupt)";
          } else if (node.isDecommissioned() || 
              node.isDecommissionInProgress()) {
            state = "(decommissioned)";
          }          
          out.print(" " + node + state + " : ");
        }
        out.println("");
      }
    }

    //
    // Dump blocks from pendingReplication
    //
    pendingReplications.metaSave(out);

    //
    // Dump blocks that are waiting to be deleted
    //
    dumpRecentInvalidateSets(out);
  }

  /**
   * @param block
   * @return true if the block has minimum replicas
   */
  boolean checkMinReplication(Block block) {
    return (countNodes(block).liveReplicas() >= minReplication);
  }

  /**
<<<<<<< HEAD
   * Commit the last block of the file.
   * 
   * @param fileINode file inode
=======
   * Commit a block of a file
   * 
   * @param fileINode file inode
   * @param block block to be committed
>>>>>>> 8d93e39e
   * @param commitBlock - contains client reported block length and generation
   * @throws IOException if the block does not have at least a minimal number
   * of replicas reported from data-nodes.
   */
<<<<<<< HEAD
  void commitLastBlock(INodeFileUnderConstruction fileINode, 
                       Block commitBlock) throws IOException {
    if(commitBlock == null)
      return; // not committing, this is a block allocation retry
    BlockInfo lastBlock = fileINode.getLastBlock();
    if(lastBlock == null)
      return; // no blocks in file yet
    if(lastBlock.isComplete())
      return; // already completed (e.g. by syncBlock)
    assert lastBlock.getNumBytes() <= commitBlock.getNumBytes() :
      "commitBlock length is less than the stored one "
      + commitBlock.getNumBytes() + " vs. " + lastBlock.getNumBytes();
    ((BlockInfoUnderConstruction)lastBlock).commitBlock(commitBlock);
=======
  private void commitBlock(INodeFileUnderConstruction fileINode,
                       BlockInfoUnderConstruction block,
                       Block commitBlock) throws IOException {
    if (block.getBlockUCState() == BlockUCState.COMMITTED)
      return;
    assert block.getNumBytes() <= commitBlock.getNumBytes() :
      "commitBlock length is less than the stored one "
      + commitBlock.getNumBytes() + " vs. " + block.getNumBytes();
    block.commitBlock(commitBlock);
>>>>>>> 8d93e39e
    
    // Adjust disk space consumption if required
    long diff = fileINode.getPreferredBlockSize() - commitBlock.getNumBytes();    
    if (diff > 0) {
      try {
        String path = /* For finding parents */
        namesystem.leaseManager.findPath(fileINode);
        namesystem.dir.updateSpaceConsumed(path, 0, -diff
            * fileINode.getReplication());
      } catch (IOException e) {
        FSNamesystem.LOG
            .warn("Unexpected exception while updating disk space : "
                + e.getMessage());
      }
    }
  }
<<<<<<< HEAD
=======
  
  /**
   * Commit the last block of the file and mark it as complete if it has
   * meets the minimum replication requirement
   * 
   * @param fileINode file inode
   * @param commitBlock - contains client reported block length and generation
   * @throws IOException if the block does not have at least a minimal number
   * of replicas reported from data-nodes.
   */
  void commitOrCompleteLastBlock(INodeFileUnderConstruction fileINode, 
      Block commitBlock) throws IOException {
    
    if(commitBlock == null)
      return; // not committing, this is a block allocation retry
    BlockInfo lastBlock = fileINode.getLastBlock();
    if(lastBlock == null)
      return; // no blocks in file yet
    if(lastBlock.isComplete())
      return; // already completed (e.g. by syncBlock)
    
    commitBlock(fileINode, (BlockInfoUnderConstruction)lastBlock, commitBlock);

    if(countNodes(lastBlock).liveReplicas() >= minReplication)
      completeBlock(fileINode,fileINode.numBlocks()-1);
  }
>>>>>>> 8d93e39e

  /**
   * Convert a specified block of the file to a complete block.
   * @param fileINode file
   * @param blkIndex  block index in the file
   * @throws IOException if the block does not have at least a minimal number
   * of replicas reported from data-nodes.
   */
  BlockInfo completeBlock(INodeFile fileINode, int blkIndex)
  throws IOException {
    if(blkIndex < 0)
      return null;
    BlockInfo curBlock = fileINode.getBlocks()[blkIndex];
    if(curBlock.isComplete())
      return curBlock;
    BlockInfoUnderConstruction ucBlock = (BlockInfoUnderConstruction)curBlock;
    if(ucBlock.numNodes() < minReplication)
      throw new IOException("Cannot complete block: " +
          "block does not satisfy minimal replication requirement.");
    BlockInfo completeBlock = ucBlock.convertToCompleteBlock();
    // replace penultimate block in file
    fileINode.setBlock(blkIndex, completeBlock);
    // replace block in the blocksMap
    return blocksMap.replaceBlock(completeBlock);
  }

  BlockInfo completeBlock(INodeFile fileINode, BlockInfo block)
  throws IOException {
    BlockInfo[] fileBlocks = fileINode.getBlocks();
    for(int idx = 0; idx < fileBlocks.length; idx++)
      if(fileBlocks[idx] == block) {
        return completeBlock(fileINode, idx);
      }
    return block;
  }

  /**
   * Convert the last block of the file to an under construction block.
   * @param fileINode file
   * @param targets data-nodes that will form the pipeline for this block
   */
  void convertLastBlockToUnderConstruction(
      INodeFileUnderConstruction fileINode,
      DatanodeDescriptor[] targets) throws IOException {
    BlockInfo oldBlock = fileINode.getLastBlock();
    if(oldBlock == null)
      return;
    BlockInfoUnderConstruction ucBlock =
      fileINode.setLastBlock(oldBlock, targets);
    blocksMap.replaceBlock(ucBlock);
  }

  /**
   * Get all valid locations of the block
   */
  ArrayList<String> getValidLocations(Block block) {
    ArrayList<String> machineSet =
      new ArrayList<String>(blocksMap.numNodes(block));
    for(Iterator<DatanodeDescriptor> it =
      blocksMap.nodeIterator(block); it.hasNext();) {
      String storageID = it.next().getStorageID();
      // filter invalidate replicas
      Collection<Block> blocks = recentInvalidateSets.get(storageID);
      if(blocks==null || !blocks.contains(block)) {
        machineSet.add(storageID);
      }
    }
    return machineSet;
  }

  List<LocatedBlock> getBlockLocations(BlockInfo[] blocks, long offset,
      long length, int nrBlocksToReturn) throws IOException {
    int curBlk = 0;
    long curPos = 0, blkSize = 0;
    int nrBlocks = (blocks[0].getNumBytes() == 0) ? 0 : blocks.length;
    for (curBlk = 0; curBlk < nrBlocks; curBlk++) {
      blkSize = blocks[curBlk].getNumBytes();
      assert blkSize > 0 : "Block of size 0";
      if (curPos + blkSize > offset) {
        break;
      }
      curPos += blkSize;
    }

    if (nrBlocks > 0 && curBlk == nrBlocks)   // offset >= end of file
      return Collections.<LocatedBlock>emptyList();

    long endOff = offset + length;
    List<LocatedBlock> results = new ArrayList<LocatedBlock>(blocks.length);
    do {
      results.add(getBlockLocation(blocks[curBlk], curPos));
      curPos += blocks[curBlk].getNumBytes();
      curBlk++;
    } while (curPos < endOff 
          && curBlk < blocks.length
          && results.size() < nrBlocksToReturn);
    return results;
  }

  /** @return a LocatedBlock for the given block */
  LocatedBlock getBlockLocation(final BlockInfo blk, final long pos
      ) throws IOException {
    if (!blk.isComplete()) {
      final BlockInfoUnderConstruction uc = (BlockInfoUnderConstruction)blk;
      final DatanodeDescriptor[] locations = uc.getExpectedLocations();
      return namesystem.createLocatedBlock(uc, locations, pos, false);
    }

    // get block locations
    final int numCorruptNodes = countNodes(blk).corruptReplicas();
    final int numCorruptReplicas = corruptReplicas.numCorruptReplicas(blk);
    if (numCorruptNodes != numCorruptReplicas) {
      FSNamesystem.LOG.warn("Inconsistent number of corrupt replicas for "
          + blk + " blockMap has " + numCorruptNodes
          + " but corrupt replicas map has " + numCorruptReplicas);
    }

    final int numNodes = blocksMap.numNodes(blk);
    final boolean isCorrupt = numCorruptNodes == numNodes;
    final int numMachines = isCorrupt ? numNodes: numNodes - numCorruptNodes;
    final DatanodeDescriptor[] machines = new DatanodeDescriptor[numMachines];
    if (numMachines > 0) {
      int j = 0;
      for(Iterator<DatanodeDescriptor> it = blocksMap.nodeIterator(blk);
          it.hasNext();) {
        final DatanodeDescriptor d = it.next();
        final boolean replicaCorrupt = corruptReplicas.isReplicaCorrupt(blk, d);
        if (isCorrupt || (!isCorrupt && !replicaCorrupt))
          machines[j++] = d;
      }
    }
    return namesystem.createLocatedBlock(blk, machines, pos, isCorrupt);    
  }

  /**
   * Check whether the replication parameter is within the range
   * determined by system configuration.
   */
   void verifyReplication(String src,
                          short replication,
                          String clientName) throws IOException {

    if (replication >= minReplication && replication <= maxReplication) {
      //common case. avoid building 'text'
      return;
    }
    
    String text = "file " + src 
      + ((clientName != null) ? " on client " + clientName : "")
      + ".\n"
      + "Requested replication " + replication;

    if (replication > maxReplication)
      throw new IOException(text + " exceeds maximum " + maxReplication);

    if (replication < minReplication)
      throw new IOException(text + " is less than the required minimum " +
                            minReplication);
  }

  void removeFromInvalidates(String datanodeId, Block block) {
    Collection<Block> v = recentInvalidateSets.get(datanodeId);
    if (v != null && v.remove(block)) {
      pendingDeletionBlocksCount--;
      if (v.isEmpty()) {
        recentInvalidateSets.remove(datanodeId);
      }
    }
  }

  /**
   * Adds block to list of blocks which will be invalidated on specified
   * datanode
   *
   * @param b block
   * @param dn datanode
   * @param log true to create an entry in the log 
   */
  void addToInvalidates(Block b, DatanodeInfo dn, boolean log) {
    Collection<Block> invalidateSet = recentInvalidateSets
        .get(dn.getStorageID());
    if (invalidateSet == null) {
      invalidateSet = new HashSet<Block>();
      recentInvalidateSets.put(dn.getStorageID(), invalidateSet);
    }
    if (invalidateSet.add(b)) {
      pendingDeletionBlocksCount++;
      if (log) {
        NameNode.stateChangeLog.info("BLOCK* NameSystem.addToInvalidates: "
            + b + " to " + dn.getName());
      }
    }
  }

  /**
   * Adds block to list of blocks which will be invalidated on specified
   * datanode and log the operation
   *
   * @param b block
   * @param dn datanode
   */
  void addToInvalidates(Block b, DatanodeInfo dn) {
    addToInvalidates(b, dn, true);
  }

  /**
   * Adds block to list of blocks which will be invalidated on all its
   * datanodes.
   */
  private void addToInvalidates(Block b) {
    StringBuilder datanodes = new StringBuilder();
    for (Iterator<DatanodeDescriptor> it = blocksMap.nodeIterator(b); it
        .hasNext();) {
      DatanodeDescriptor node = it.next();
      addToInvalidates(b, node, false);
      datanodes.append(node.getName()).append(" ");
    }
    if (datanodes.length() != 0) {
      NameNode.stateChangeLog.info("BLOCK* NameSystem.addToInvalidates: "
          + b + " to " + datanodes.toString());
    }
  }

  /**
   * dumps the contents of recentInvalidateSets
   */
  private void dumpRecentInvalidateSets(PrintWriter out) {
    int size = recentInvalidateSets.values().size();
    out.println("Metasave: Blocks " + pendingDeletionBlocksCount 
        + " waiting deletion from " + size + " datanodes.");
    if (size == 0) {
      return;
    }
    for(Map.Entry<String,Collection<Block>> entry : recentInvalidateSets.entrySet()) {
      Collection<Block> blocks = entry.getValue();
      if (blocks.size() > 0) {
        out.println(namesystem.getDatanode(entry.getKey()).getName() + blocks);
      }
    }
  }

  void findAndMarkBlockAsCorrupt(Block blk,
                                 DatanodeInfo dn) throws IOException {
    BlockInfo storedBlock = getStoredBlock(blk);
    if (storedBlock == null) {
      // Check if the replica is in the blockMap, if not
      // ignore the request for now. This could happen when BlockScanner
      // thread of Datanode reports bad block before Block reports are sent
      // by the Datanode on startup
      NameNode.stateChangeLog.info("BLOCK* NameSystem.markBlockAsCorrupt: " +
                                   "block " + blk + " could not be marked as " +
                                   "corrupt as it does not exist in blocksMap");
      return;
    }
    markBlockAsCorrupt(storedBlock, dn);
  }

  private void markBlockAsCorrupt(BlockInfo storedBlock,
                                  DatanodeInfo dn) throws IOException {
    assert storedBlock != null : "storedBlock should not be null";
    DatanodeDescriptor node = namesystem.getDatanode(dn);
    if (node == null) {
      throw new IOException("Cannot mark block " + 
                            storedBlock.getBlockName() +
                            " as corrupt because datanode " + dn.getName() +
                            " does not exist. ");
    }

    INodeFile inode = storedBlock.getINode();
    if (inode == null) {
      NameNode.stateChangeLog.info("BLOCK NameSystem.markBlockAsCorrupt: " +
                                   "block " + storedBlock +
                                   " could not be marked as corrupt as it" +
                                   " does not belong to any file");
      addToInvalidates(storedBlock, node);
      return;
    } 

    // Add replica to the data-node if it is not already there
    node.addBlock(storedBlock);

    // Add this replica to corruptReplicas Map
    corruptReplicas.addToCorruptReplicasMap(storedBlock, node);
    if (countNodes(storedBlock).liveReplicas() > inode.getReplication()) {
      // the block is over-replicated so invalidate the replicas immediately
      invalidateBlock(storedBlock, node);
    } else {
      // add the block to neededReplication
      updateNeededReplications(storedBlock, -1, 0);
    }
  }

  /**
   * Invalidates the given block on the given datanode.
   */
  private void invalidateBlock(Block blk, DatanodeInfo dn)
      throws IOException {
    NameNode.stateChangeLog.info("DIR* NameSystem.invalidateBlock: "
                                 + blk + " on " + dn.getName());
    DatanodeDescriptor node = namesystem.getDatanode(dn);
    if (node == null) {
      throw new IOException("Cannot invalidate block " + blk +
                            " because datanode " + dn.getName() +
                            " does not exist.");
    }

    // Check how many copies we have of the block. If we have at least one
    // copy on a live node, then we can delete it.
    int count = countNodes(blk).liveReplicas();
    if (count > 1) {
      addToInvalidates(blk, dn);
      removeStoredBlock(blk, node);
      NameNode.stateChangeLog.debug("BLOCK* NameSystem.invalidateBlocks: "
                                   + blk + " on "
                                   + dn.getName() + " listed for deletion.");
    } else {
      NameNode.stateChangeLog.info("BLOCK* NameSystem.invalidateBlocks: "
          + blk + " on " + dn.getName()
          + " is the only copy and was not deleted.");
    }
  }

  void updateState() {
    pendingReplicationBlocksCount = pendingReplications.size();
    underReplicatedBlocksCount = neededReplications.size();
    corruptReplicaBlocksCount = corruptReplicas.size();
  }

  /**
   * Schedule blocks for deletion at datanodes
   * @param nodesToProcess number of datanodes to schedule deletion work
   * @return total number of block for deletion
   */
  int computeInvalidateWork(int nodesToProcess) {
    int numOfNodes = recentInvalidateSets.size();
    nodesToProcess = Math.min(numOfNodes, nodesToProcess);

    // TODO should using recentInvalidateSets be synchronized?
    // get an array of the keys
    ArrayList<String> keyArray =
      new ArrayList<String>(recentInvalidateSets.keySet());

    // randomly pick up <i>nodesToProcess</i> nodes
    // and put them at [0, nodesToProcess)
    int remainingNodes = numOfNodes - nodesToProcess;
    if (nodesToProcess < remainingNodes) {
      for(int i=0; i<nodesToProcess; i++) {
        int keyIndex = r.nextInt(numOfNodes-i)+i;
        Collections.swap(keyArray, keyIndex, i); // swap to front
      }
    } else {
      for(int i=0; i<remainingNodes; i++) {
        int keyIndex = r.nextInt(numOfNodes-i);
        Collections.swap(keyArray, keyIndex, numOfNodes-i-1); // swap to end
      }
    }

    int blockCnt = 0;
    for(int nodeCnt = 0; nodeCnt < nodesToProcess; nodeCnt++ ) {
      blockCnt += invalidateWorkForOneNode(keyArray.get(nodeCnt));
    }
    return blockCnt;
  }

  /**
   * Scan blocks in {@link #neededReplications} and assign replication
   * work to data-nodes they belong to.
   *
   * The number of process blocks equals either twice the number of live
   * data-nodes or the number of under-replicated blocks whichever is less.
   *
   * @return number of blocks scheduled for replication during this iteration.
   */
  int computeReplicationWork(int blocksToProcess) throws IOException {
    // Choose the blocks to be replicated
    List<List<Block>> blocksToReplicate =
      chooseUnderReplicatedBlocks(blocksToProcess);

    // replicate blocks
    int scheduledReplicationCount = 0;
    for (int i=0; i<blocksToReplicate.size(); i++) {
      for(Block block : blocksToReplicate.get(i)) {
        if (computeReplicationWorkForBlock(block, i)) {
          scheduledReplicationCount++;
        }
      }
    }
    return scheduledReplicationCount;
  }

  /**
   * Get a list of block lists to be replicated The index of block lists
   * represents the
   *
   * @param blocksToProcess
   * @return Return a list of block lists to be replicated. The block list index
   *         represents its replication priority.
   */
  private List<List<Block>> chooseUnderReplicatedBlocks(int blocksToProcess) {
    // initialize data structure for the return value
    List<List<Block>> blocksToReplicate = new ArrayList<List<Block>>(
        UnderReplicatedBlocks.LEVEL);
    for (int i = 0; i < UnderReplicatedBlocks.LEVEL; i++) {
      blocksToReplicate.add(new ArrayList<Block>());
    }
    synchronized (namesystem) {
      synchronized (neededReplications) {
        if (neededReplications.size() == 0) {
          missingBlocksInCurIter = 0;
          missingBlocksInPrevIter = 0;
          return blocksToReplicate;
        }

        // Go through all blocks that need replications.
        BlockIterator neededReplicationsIterator = neededReplications
            .iterator();
        // skip to the first unprocessed block, which is at replIndex
        for (int i = 0; i < replIndex && neededReplicationsIterator.hasNext(); i++) {
          neededReplicationsIterator.next();
        }
        // # of blocks to process equals either twice the number of live
        // data-nodes or the number of under-replicated blocks whichever is less
        blocksToProcess = Math.min(blocksToProcess, neededReplications.size());

        for (int blkCnt = 0; blkCnt < blocksToProcess; blkCnt++, replIndex++) {
          if (!neededReplicationsIterator.hasNext()) {
            // start from the beginning
            replIndex = 0;
            missingBlocksInPrevIter = missingBlocksInCurIter;
            missingBlocksInCurIter = 0;
            blocksToProcess = Math.min(blocksToProcess, neededReplications
                .size());
            if (blkCnt >= blocksToProcess)
              break;
            neededReplicationsIterator = neededReplications.iterator();
            assert neededReplicationsIterator.hasNext() : "neededReplications should not be empty.";
          }

          Block block = neededReplicationsIterator.next();
          int priority = neededReplicationsIterator.getPriority();
          if (priority < 0 || priority >= blocksToReplicate.size()) {
            FSNamesystem.LOG.warn("Unexpected replication priority: "
                + priority + " " + block);
          } else {
            blocksToReplicate.get(priority).add(block);
          }
        } // end for
      } // end synchronized neededReplication
    } // end synchronized namesystem

    return blocksToReplicate;
  }

  /** Replicate a block
   *
   * @param block block to be replicated
   * @param priority a hint of its priority in the neededReplication queue
   * @return if the block gets replicated or not
   */
  private boolean computeReplicationWorkForBlock(Block block, int priority) {
    int requiredReplication, numEffectiveReplicas;
    List<DatanodeDescriptor> containingNodes;
    DatanodeDescriptor srcNode;
    INodeFile fileINode = null;
    int additionalReplRequired;

    synchronized (namesystem) {
      synchronized (neededReplications) {
        // block should belong to a file
        fileINode = blocksMap.getINode(block);
        // abandoned block or block reopened for append
        if(fileINode == null || fileINode.isUnderConstruction()) {
          neededReplications.remove(block, priority); // remove from neededReplications
          replIndex--;
          return false;
        }

        requiredReplication = fileINode.getReplication();

        // get a source data-node
        containingNodes = new ArrayList<DatanodeDescriptor>();
        NumberReplicas numReplicas = new NumberReplicas();
        srcNode = chooseSourceDatanode(block, containingNodes, numReplicas);
        if ((numReplicas.liveReplicas() + numReplicas.decommissionedReplicas())
            <= 0) {
          missingBlocksInCurIter++;
        }
        if(srcNode == null) // block can not be replicated from any node
          return false;

        // do not schedule more if enough replicas is already pending
        numEffectiveReplicas = numReplicas.liveReplicas() +
                                pendingReplications.getNumReplicas(block);
      
        if (numEffectiveReplicas >= requiredReplication) {
          if ( (pendingReplications.getNumReplicas(block) > 0) ||
               (blockHasEnoughRacks(block)) ) {
            neededReplications.remove(block, priority); // remove from neededReplications
            replIndex--;
            NameNode.stateChangeLog.info("BLOCK* "
                + "Removing block " + block
                + " from neededReplications as it has enough replicas.");
            return false;
          }
        }

        if (numReplicas.liveReplicas() < requiredReplication) {
          additionalReplRequired = requiredReplication - numEffectiveReplicas;
        } else {
          additionalReplRequired = 1; //Needed on a new rack
        }

      }
    }

    // choose replication targets: NOT HOLDING THE GLOBAL LOCK
    // It is costly to extract the filename for which chooseTargets is called,
    // so for now we pass in the Inode itself.
    DatanodeDescriptor targets[] = 
                       replicator.chooseTarget(fileINode, additionalReplRequired,
                       srcNode, containingNodes, block.getNumBytes());
    if(targets.length == 0)
      return false;

    synchronized (namesystem) {
      synchronized (neededReplications) {
        // Recheck since global lock was released
        // block should belong to a file
        fileINode = blocksMap.getINode(block);
        // abandoned block or block reopened for append
        if(fileINode == null || fileINode.isUnderConstruction()) {
          neededReplications.remove(block, priority); // remove from neededReplications
          replIndex--;
          return false;
        }
        requiredReplication = fileINode.getReplication();

        // do not schedule more if enough replicas is already pending
        NumberReplicas numReplicas = countNodes(block);
        numEffectiveReplicas = numReplicas.liveReplicas() +
        pendingReplications.getNumReplicas(block);

        if (numEffectiveReplicas >= requiredReplication) {
          if ( (pendingReplications.getNumReplicas(block) > 0) ||
               (blockHasEnoughRacks(block)) ) {
            neededReplications.remove(block, priority); // remove from neededReplications
            replIndex--;
            NameNode.stateChangeLog.info("BLOCK* "
                + "Removing block " + block
                + " from neededReplications as it has enough replicas.");
            return false;
          }
        }

        if ( (numReplicas.liveReplicas() >= requiredReplication) &&
             (!blockHasEnoughRacks(block)) ) {
          if (srcNode.getNetworkLocation().equals(targets[0].getNetworkLocation())) {
            //No use continuing, unless a new rack in this case
            return false;
          }
        }

        // Add block to the to be replicated list
        srcNode.addBlockToBeReplicated(block, targets);

        for (DatanodeDescriptor dn : targets) {
          dn.incBlocksScheduled();
        }

        // Move the block-replication into a "pending" state.
        // The reason we use 'pending' is so we can retry
        // replications that fail after an appropriate amount of time.
        pendingReplications.add(block, targets.length);
        NameNode.stateChangeLog.debug(
            "BLOCK* block " + block
            + " is moved from neededReplications to pendingReplications");

        // remove from neededReplications
        if(numEffectiveReplicas + targets.length >= requiredReplication) {
          neededReplications.remove(block, priority); // remove from neededReplications
          replIndex--;
        }
        if (NameNode.stateChangeLog.isInfoEnabled()) {
          StringBuilder targetList = new StringBuilder("datanode(s)");
          for (int k = 0; k < targets.length; k++) {
            targetList.append(' ');
            targetList.append(targets[k].getName());
          }
          NameNode.stateChangeLog.info(
                    "BLOCK* ask "
                    + srcNode.getName() + " to replicate "
                    + block + " to " + targetList);
          NameNode.stateChangeLog.debug(
                    "BLOCK* neededReplications = " + neededReplications.size()
                    + " pendingReplications = " + pendingReplications.size());
        }
      }
    }

    return true;
  }

  /**
   * Parse the data-nodes the block belongs to and choose one,
   * which will be the replication source.
   *
   * We prefer nodes that are in DECOMMISSION_INPROGRESS state to other nodes
   * since the former do not have write traffic and hence are less busy.
   * We do not use already decommissioned nodes as a source.
   * Otherwise we choose a random node among those that did not reach their
   * replication limit.
   *
   * In addition form a list of all nodes containing the block
   * and calculate its replication numbers.
   */
  private DatanodeDescriptor chooseSourceDatanode(
                                    Block block,
                                    List<DatanodeDescriptor> containingNodes,
                                    NumberReplicas numReplicas) {
    containingNodes.clear();
    DatanodeDescriptor srcNode = null;
    int live = 0;
    int decommissioned = 0;
    int corrupt = 0;
    int excess = 0;
    Iterator<DatanodeDescriptor> it = blocksMap.nodeIterator(block);
    Collection<DatanodeDescriptor> nodesCorrupt = corruptReplicas.getNodes(block);
    while(it.hasNext()) {
      DatanodeDescriptor node = it.next();
      Collection<Block> excessBlocks =
        excessReplicateMap.get(node.getStorageID());
      if ((nodesCorrupt != null) && (nodesCorrupt.contains(node)))
        corrupt++;
      else if (node.isDecommissionInProgress() || node.isDecommissioned())
        decommissioned++;
      else if (excessBlocks != null && excessBlocks.contains(block)) {
        excess++;
      } else {
        live++;
      }
      containingNodes.add(node);
      // Check if this replica is corrupt
      // If so, do not select the node as src node
      if ((nodesCorrupt != null) && nodesCorrupt.contains(node))
        continue;
      if(node.getNumberOfBlocksToBeReplicated() >= maxReplicationStreams)
        continue; // already reached replication limit
      // the block must not be scheduled for removal on srcNode
      if(excessBlocks != null && excessBlocks.contains(block))
        continue;
      // never use already decommissioned nodes
      if(node.isDecommissioned())
        continue;
      // we prefer nodes that are in DECOMMISSION_INPROGRESS state
      if(node.isDecommissionInProgress() || srcNode == null) {
        srcNode = node;
        continue;
      }
      if(srcNode.isDecommissionInProgress())
        continue;
      // switch to a different node randomly
      // this to prevent from deterministically selecting the same node even
      // if the node failed to replicate the block on previous iterations
      if(r.nextBoolean())
        srcNode = node;
    }
    if(numReplicas != null)
      numReplicas.initialize(live, decommissioned, corrupt, excess);
    return srcNode;
  }

  /**
   * If there were any replication requests that timed out, reap them
   * and put them back into the neededReplication queue
   */
  void processPendingReplications() {
    Block[] timedOutItems = pendingReplications.getTimedOutBlocks();
    if (timedOutItems != null) {
      synchronized (namesystem) {
        for (int i = 0; i < timedOutItems.length; i++) {
          NumberReplicas num = countNodes(timedOutItems[i]);
          if (isNeededReplication(timedOutItems[i], getReplication(timedOutItems[i]),
                                 num.liveReplicas())) {
            neededReplications.add(timedOutItems[i],
                                   num.liveReplicas(),
                                   num.decommissionedReplicas(),
                                   getReplication(timedOutItems[i]));
          }
        }
      }
      /* If we know the target datanodes where the replication timedout,
       * we could invoke decBlocksScheduled() on it. Its ok for now.
       */
    }
  }

  /**
   * The given node is reporting all its blocks.  Use this info to
   * update the (machine-->blocklist) and (block-->machinelist) tables.
   */
  public void processReport(DatanodeDescriptor node,
                            BlockListAsLongs report) throws IOException {
    //
    // Modify the (block-->datanode) map, according to the difference
    // between the old and new block report.
    //
    Collection<Block> toAdd = new LinkedList<Block>();
    Collection<Block> toRemove = new LinkedList<Block>();
    Collection<Block> toInvalidate = new LinkedList<Block>();
    Collection<BlockInfo> toCorrupt = new LinkedList<BlockInfo>();
    node.reportDiff(this, report, toAdd, toRemove, toInvalidate, toCorrupt);

    for (Block b : toRemove) {
      removeStoredBlock(b, node);
    }
    for (Block b : toAdd) {
      addStoredBlock(b, node, null);
    }
    for (Block b : toInvalidate) {
      NameNode.stateChangeLog.info("BLOCK* NameSystem.processReport: block "
          + b + " on " + node.getName() + " size " + b.getNumBytes()
          + " does not belong to any file.");
      addToInvalidates(b, node);
    }
    for (BlockInfo b : toCorrupt) {
      markBlockAsCorrupt(b, node);
    }
  }

  /**
   * Modify (block-->datanode) map. Remove block from set of
   * needed replications if this takes care of the problem.
   * @return the block that is stored in blockMap.
   */
  private Block addStoredBlock(final Block block,
                               DatanodeDescriptor node,
                               DatanodeDescriptor delNodeHint)
  throws IOException {
    BlockInfo storedBlock = blocksMap.getStoredBlock(block);
    if (storedBlock == null || storedBlock.getINode() == null) {
      // If this block does not belong to anyfile, then we are done.
      NameNode.stateChangeLog.info("BLOCK* NameSystem.addStoredBlock: "
                                   + "addStoredBlock request received for "
                                   + block + " on " + node.getName()
                                   + " size " + block.getNumBytes()
                                   + " But it does not belong to any file.");
      // we could add this block to invalidate set of this datanode.
      // it will happen in next block report otherwise.
      return block;
    }
    assert storedBlock != null : "Block must be stored by now";
    INodeFile fileINode = storedBlock.getINode();
    assert fileINode != null : "Block must belong to a file";

    // add block to the data-node
    boolean added = node.addBlock(storedBlock);

    int curReplicaDelta = 0;
    if (added) {
      curReplicaDelta = 1;
      //
      // At startup time, because too many new blocks come in
      // they take up lots of space in the log file.
      // So, we log only when namenode is out of safemode.
      //
      if (!namesystem.isInSafeMode()) {
        NameNode.stateChangeLog.info("BLOCK* NameSystem.addStoredBlock: "
            + "blockMap updated: " + node.getName() + " is added to " + 
            storedBlock + " size " + storedBlock.getNumBytes());
      }
    } else {
      NameNode.stateChangeLog.warn("BLOCK* NameSystem.addStoredBlock: "
          + "Redundant addStoredBlock request received for " + storedBlock
          + " on " + node.getName() + " size " + storedBlock.getNumBytes());
    }

    // filter out containingNodes that are marked for decommission.
    NumberReplicas num = countNodes(storedBlock);
    int numLiveReplicas = num.liveReplicas();
    int numCurrentReplica = numLiveReplicas
      + pendingReplications.getNumReplicas(storedBlock);

    if(storedBlock.getBlockUCState() == BlockUCState.COMMITTED &&
        numLiveReplicas >= minReplication)
      storedBlock = completeBlock(fileINode, storedBlock);

    // check whether safe replication is reached for the block
    // only complete blocks are counted towards that
    if(storedBlock.isComplete())
      namesystem.incrementSafeBlockCount(numCurrentReplica);

    // if file is under construction, then check whether the block
    // can be completed
    if (fileINode.isUnderConstruction()) {
      return storedBlock;
    }

    // do not handle mis-replicated blocks during startup
    if (namesystem.isInSafeMode())
      return storedBlock;

    // handle underReplication/overReplication
    short fileReplication = fileINode.getReplication();
    if (!isNeededReplication(storedBlock, fileReplication, numCurrentReplica)) {
      neededReplications.remove(storedBlock, numCurrentReplica,
          num.decommissionedReplicas, fileReplication);
    } else {
      updateNeededReplications(storedBlock, curReplicaDelta, 0);
    }
    if (numCurrentReplica > fileReplication) {
      processOverReplicatedBlock(storedBlock, fileReplication, node, delNodeHint);
    }
    // If the file replication has reached desired value
    // we can remove any corrupt replicas the block may have
    int corruptReplicasCount = corruptReplicas.numCorruptReplicas(storedBlock);
    int numCorruptNodes = num.corruptReplicas();
    if (numCorruptNodes != corruptReplicasCount) {
      FSNamesystem.LOG.warn("Inconsistent number of corrupt replicas for " +
          storedBlock + "blockMap has " + numCorruptNodes + 
          " but corrupt replicas map has " + corruptReplicasCount);
    }
    if ((corruptReplicasCount > 0) && (numLiveReplicas >= fileReplication))
      invalidateCorruptReplicas(storedBlock);
    return storedBlock;
  }

  /**
   * Invalidate corrupt replicas.
   * <p>
   * This will remove the replicas from the block's location list,
   * add them to {@link #recentInvalidateSets} so that they could be further
   * deleted from the respective data-nodes,
   * and remove the block from corruptReplicasMap.
   * <p>
   * This method should be called when the block has sufficient
   * number of live replicas.
   *
   * @param blk Block whose corrupt replicas need to be invalidated
   */
  private void invalidateCorruptReplicas(Block blk) {
    Collection<DatanodeDescriptor> nodes = corruptReplicas.getNodes(blk);
    boolean gotException = false;
    if (nodes == null)
      return;
    // make a copy of the array of nodes in order to avoid
    // ConcurrentModificationException, when the block is removed from the node
    DatanodeDescriptor[] nodesCopy = nodes.toArray(new DatanodeDescriptor[0]);
    for (DatanodeDescriptor node : nodesCopy) {
      try {
        invalidateBlock(blk, node);
      } catch (IOException e) {
        NameNode.stateChangeLog.info("NameNode.invalidateCorruptReplicas " +
                                      "error in deleting bad block " + blk +
                                      " on " + node + e);
        gotException = true;
      }
    }
    // Remove the block from corruptReplicasMap
    if (!gotException)
      corruptReplicas.removeFromCorruptReplicasMap(blk);
  }

  /**
   * For each block in the name-node verify whether it belongs to any file,
   * over or under replicated. Place it into the respective queue.
   */
  void processMisReplicatedBlocks() {
    long nrInvalid = 0, nrOverReplicated = 0, nrUnderReplicated = 0;
    synchronized (namesystem) {
      neededReplications.clear();
      for (BlockInfo block : blocksMap.getBlocks()) {
        INodeFile fileINode = block.getINode();
        if (fileINode == null) {
          // block does not belong to any file
          nrInvalid++;
          addToInvalidates(block);
          continue;
        }
        // calculate current replication
        short expectedReplication = fileINode.getReplication();
        NumberReplicas num = countNodes(block);
        int numCurrentReplica = num.liveReplicas();
        // add to under-replicated queue if need to be
        if (isNeededReplication(block, expectedReplication, numCurrentReplica)) {
          if (neededReplications.add(block, numCurrentReplica, num
              .decommissionedReplicas(), expectedReplication)) {
            nrUnderReplicated++;
          }
        }

        if (numCurrentReplica > expectedReplication) {
          // over-replicated block
          nrOverReplicated++;
          processOverReplicatedBlock(block, expectedReplication, null, null);
        }
      }
    }
    FSNamesystem.LOG.info("Total number of blocks = " + blocksMap.size());
    FSNamesystem.LOG.info("Number of invalid blocks = " + nrInvalid);
    FSNamesystem.LOG.info("Number of under-replicated blocks = " + nrUnderReplicated);
    FSNamesystem.LOG.info("Number of  over-replicated blocks = " + nrOverReplicated);
  }

  /**
   * Find how many of the containing nodes are "extra", if any.
   * If there are any extras, call chooseExcessReplicates() to
   * mark them in the excessReplicateMap.
   */
  void processOverReplicatedBlock(Block block, short replication,
      DatanodeDescriptor addedNode, DatanodeDescriptor delNodeHint) {
    if (addedNode == delNodeHint) {
      delNodeHint = null;
    }
    Collection<DatanodeDescriptor> nonExcess = new ArrayList<DatanodeDescriptor>();
    Collection<DatanodeDescriptor> corruptNodes = corruptReplicas
        .getNodes(block);
    for (Iterator<DatanodeDescriptor> it = blocksMap.nodeIterator(block);
         it.hasNext();) {
      DatanodeDescriptor cur = it.next();
      Collection<Block> excessBlocks = excessReplicateMap.get(cur
          .getStorageID());
      if (excessBlocks == null || !excessBlocks.contains(block)) {
        if (!cur.isDecommissionInProgress() && !cur.isDecommissioned()) {
          // exclude corrupt replicas
          if (corruptNodes == null || !corruptNodes.contains(cur)) {
            nonExcess.add(cur);
          }
        }
      }
    }
    namesystem.chooseExcessReplicates(nonExcess, block, replication, 
        addedNode, delNodeHint, replicator);
  }

  void addToExcessReplicate(DatanodeInfo dn, Block block) {
    Collection<Block> excessBlocks = excessReplicateMap.get(dn.getStorageID());
    if (excessBlocks == null) {
      excessBlocks = new TreeSet<Block>();
      excessReplicateMap.put(dn.getStorageID(), excessBlocks);
    }
    if (excessBlocks.add(block)) {
      excessBlocksCount++;
      NameNode.stateChangeLog.debug("BLOCK* NameSystem.chooseExcessReplicates:"
          + " (" + dn.getName() + ", " + block
          + ") is added to excessReplicateMap");
    }
  }

  /**
   * Modify (block-->datanode) map. Possibly generate replication tasks, if the
   * removed block is still valid.
   */
  void removeStoredBlock(Block block, DatanodeDescriptor node) {
    NameNode.stateChangeLog.debug("BLOCK* NameSystem.removeStoredBlock: "
        + block + " from " + node.getName());
    synchronized (namesystem) {
      if (!blocksMap.removeNode(block, node)) {
        NameNode.stateChangeLog.debug("BLOCK* NameSystem.removeStoredBlock: "
            + block + " has already been removed from node " + node);
        return;
      }

      //
      // It's possible that the block was removed because of a datanode
      // failure. If the block is still valid, check if replication is
      // necessary. In that case, put block on a possibly-will-
      // be-replicated list.
      //
      INode fileINode = blocksMap.getINode(block);
      if (fileINode != null) {
        namesystem.decrementSafeBlockCount(block);
        updateNeededReplications(block, -1, 0);
      }

      //
      // We've removed a block from a node, so it's definitely no longer
      // in "excess" there.
      //
      Collection<Block> excessBlocks = excessReplicateMap.get(node
          .getStorageID());
      if (excessBlocks != null) {
        if (excessBlocks.remove(block)) {
          excessBlocksCount--;
          NameNode.stateChangeLog.debug("BLOCK* NameSystem.removeStoredBlock: "
              + block + " is removed from excessBlocks");
          if (excessBlocks.size() == 0) {
            excessReplicateMap.remove(node.getStorageID());
          }
        }
      }

      // Remove the replica from corruptReplicas
      corruptReplicas.removeFromCorruptReplicasMap(block, node);
    }
  }

  /**
   * The given node is reporting that it received a certain block.
   */
  void addBlock(DatanodeDescriptor node, Block block, String delHint)
      throws IOException {
    // decrement number of blocks scheduled to this datanode.
    node.decBlocksScheduled();

    // get the deletion hint node
    DatanodeDescriptor delHintNode = null;
    if (delHint != null && delHint.length() != 0) {
      delHintNode = namesystem.getDatanode(delHint);
      if (delHintNode == null) {
        NameNode.stateChangeLog.warn("BLOCK* NameSystem.blockReceived: "
            + block + " is expected to be removed from an unrecorded node "
            + delHint);
      }
    }

    //
    // Modify the blocks->datanode map and node's map.
    //
    pendingReplications.remove(block);

    // blockReceived reports a finalized block
    Collection<Block> toAdd = new LinkedList<Block>();
    Collection<Block> toInvalidate = new LinkedList<Block>();
    Collection<BlockInfo> toCorrupt = new LinkedList<BlockInfo>();
    node.processReportedBlock(this, block, ReplicaState.FINALIZED,
                              toAdd, toInvalidate, toCorrupt);
    // the block is only in one of the lists
    // if it is in none then data-node already has it
    assert toAdd.size() + toInvalidate.size() <= 1 :
      "The block should be only in one of the lists.";

    for (Block b : toAdd) {
      addStoredBlock(b, node, delHintNode);
    }
    for (Block b : toInvalidate) {
      NameNode.stateChangeLog.info("BLOCK* NameSystem.addBlock: block "
          + b + " on " + node.getName() + " size " + b.getNumBytes()
          + " does not belong to any file.");
      addToInvalidates(b, node);
    }
    for (BlockInfo b : toCorrupt) {
      markBlockAsCorrupt(b, node);
    }
  }

  /**
   * Return the number of nodes that are live and decommissioned.
   */
  NumberReplicas countNodes(Block b) {
    int count = 0;
    int live = 0;
    int corrupt = 0;
    int excess = 0;
    Iterator<DatanodeDescriptor> nodeIter = blocksMap.nodeIterator(b);
    Collection<DatanodeDescriptor> nodesCorrupt = corruptReplicas.getNodes(b);
    while (nodeIter.hasNext()) {
      DatanodeDescriptor node = nodeIter.next();
      if ((nodesCorrupt != null) && (nodesCorrupt.contains(node))) {
        corrupt++;
      } else if (node.isDecommissionInProgress() || node.isDecommissioned()) {
        count++;
      } else {
        Collection<Block> blocksExcess =
          excessReplicateMap.get(node.getStorageID());
        if (blocksExcess != null && blocksExcess.contains(b)) {
          excess++;
        } else {
          live++;
        }
      }
    }
    return new NumberReplicas(live, count, corrupt, excess);
  }

  private void logBlockReplicationInfo(Block block, DatanodeDescriptor srcNode,
      NumberReplicas num) {
    int curReplicas = num.liveReplicas();
    int curExpectedReplicas = getReplication(block);
    INode fileINode = blocksMap.getINode(block);
    Iterator<DatanodeDescriptor> nodeIter = blocksMap.nodeIterator(block);
    StringBuilder nodeList = new StringBuilder();
    while (nodeIter.hasNext()) {
      DatanodeDescriptor node = nodeIter.next();
      nodeList.append(node.name);
      nodeList.append(" ");
    }
    FSNamesystem.LOG.info("Block: " + block + ", Expected Replicas: "
        + curExpectedReplicas + ", live replicas: " + curReplicas
        + ", corrupt replicas: " + num.corruptReplicas()
        + ", decommissioned replicas: " + num.decommissionedReplicas()
        + ", excess replicas: " + num.excessReplicas()
        + ", Is Open File: " + fileINode.isUnderConstruction()
        + ", Datanodes having this block: " + nodeList + ", Current Datanode: "
        + srcNode.name + ", Is current datanode decommissioning: "
        + srcNode.isDecommissionInProgress());
  }
  
  /**
   * Return true if there are any blocks on this node that have not
   * yet reached their replication factor. Otherwise returns false.
   */
  boolean isReplicationInProgress(DatanodeDescriptor srcNode) {
    boolean status = false;
    int underReplicatedBlocks = 0;
    int decommissionOnlyReplicas = 0;
    int underReplicatedInOpenFiles = 0;
    final Iterator<? extends Block> it = srcNode.getBlockIterator();
    while(it.hasNext()) {
      final Block block = it.next();
      INode fileINode = blocksMap.getINode(block);

      if (fileINode != null) {
        NumberReplicas num = countNodes(block);
        int curReplicas = num.liveReplicas();
        int curExpectedReplicas = getReplication(block);
        if (isNeededReplication(block, curExpectedReplicas, curReplicas)) {
          if (curExpectedReplicas > curReplicas) {
            //Log info about one block for this node which needs replication
            if (!status) {
              status = true;
              logBlockReplicationInfo(block, srcNode, num);
            }
            underReplicatedBlocks++;
            if ((curReplicas == 0) && (num.decommissionedReplicas() > 0)) {
              decommissionOnlyReplicas++;
            }
            if (fileINode.isUnderConstruction()) {
              underReplicatedInOpenFiles++;
            }
          }
          if (!neededReplications.contains(block) &&
            pendingReplications.getNumReplicas(block) == 0) {
            //
            // These blocks have been reported from the datanode
            // after the startDecommission method has been executed. These
            // blocks were in flight when the decommissioning was started.
            //
            neededReplications.add(block,
                                   curReplicas,
                                   num.decommissionedReplicas(),
                                   curExpectedReplicas);
          }
        }
      }
    }
    srcNode.decommissioningStatus.set(underReplicatedBlocks,
        decommissionOnlyReplicas, 
        underReplicatedInOpenFiles);
    return status;
  }

  int getActiveBlockCount() {
    return blocksMap.size() - (int)pendingDeletionBlocksCount;
  }

  DatanodeDescriptor[] getNodes(BlockInfo block) {
    DatanodeDescriptor[] nodes =
      new DatanodeDescriptor[block.numNodes()];
    Iterator<DatanodeDescriptor> it = blocksMap.nodeIterator(block);
    for (int i = 0; it != null && it.hasNext(); i++) {
      nodes[i] = it.next();
    }
    return nodes;
  }

  int getTotalBlocks() {
    return blocksMap.size();
  }

  void removeBlock(Block block) {
    addToInvalidates(block);
    corruptReplicas.removeFromCorruptReplicasMap(block);
    blocksMap.removeBlock(block);
  }

  BlockInfo getStoredBlock(Block block) {
    return blocksMap.getStoredBlock(block);
  }

  /* updates a block in under replication queue */
  void updateNeededReplications(Block block, int curReplicasDelta,
      int expectedReplicasDelta) {
    synchronized (namesystem) {
      NumberReplicas repl = countNodes(block);
      int curExpectedReplicas = getReplication(block);
      if (isNeededReplication(block, curExpectedReplicas, repl.liveReplicas())) {
        neededReplications.update(block, repl.liveReplicas(), repl
            .decommissionedReplicas(), curExpectedReplicas, curReplicasDelta,
            expectedReplicasDelta);
      } else {
        int oldReplicas = repl.liveReplicas()-curReplicasDelta;
        int oldExpectedReplicas = curExpectedReplicas-expectedReplicasDelta;
        neededReplications.remove(block, oldReplicas, repl.decommissionedReplicas(),
                                  oldExpectedReplicas);
      }
    }
  }

  void checkReplication(Block block, int numExpectedReplicas) {
    // filter out containingNodes that are marked for decommission.
    NumberReplicas number = countNodes(block);
    if (isNeededReplication(block, numExpectedReplicas, number.liveReplicas())) { 
      neededReplications.add(block,
                             number.liveReplicas(),
                             number.decommissionedReplicas,
                             numExpectedReplicas);
    }
  }

  /* get replication factor of a block */
  private int getReplication(Block block) {
    INodeFile fileINode = blocksMap.getINode(block);
    if (fileINode == null) { // block does not belong to any file
      return 0;
    }
    assert !fileINode.isDirectory() : "Block cannot belong to a directory.";
    return fileINode.getReplication();
  }

  /**
   * Remove a datanode from the invalidatesSet
   * @param n datanode
   */
  void removeFromInvalidates(String storageID) {
    Collection<Block> blocks = recentInvalidateSets.remove(storageID);
    if (blocks != null) {
      pendingDeletionBlocksCount -= blocks.size();
    }
  }

  /**
   * Get blocks to invalidate for <i>nodeId</i>
   * in {@link #recentInvalidateSets}.
   *
   * @return number of blocks scheduled for removal during this iteration.
   */
  private int invalidateWorkForOneNode(String nodeId) {
    synchronized (namesystem) {
      // blocks should not be replicated or removed if safe mode is on
      if (namesystem.isInSafeMode())
        return 0;
      // get blocks to invalidate for the nodeId
      assert nodeId != null;
      DatanodeDescriptor dn = namesystem.getDatanode(nodeId);
      if (dn == null) {
        removeFromInvalidates(nodeId);
        return 0;
      }

      Collection<Block> invalidateSet = recentInvalidateSets.get(nodeId);
      if (invalidateSet == null)
        return 0;

      ArrayList<Block> blocksToInvalidate = new ArrayList<Block>(
          namesystem.blockInvalidateLimit);

      // # blocks that can be sent in one message is limited
      Iterator<Block> it = invalidateSet.iterator();
      for (int blkCount = 0; blkCount < namesystem.blockInvalidateLimit
          && it.hasNext(); blkCount++) {
        blocksToInvalidate.add(it.next());
        it.remove();
      }

      // If we send everything in this message, remove this node entry
      if (!it.hasNext()) {
        removeFromInvalidates(nodeId);
      }

      dn.addBlocksToBeInvalidated(blocksToInvalidate);

      if (NameNode.stateChangeLog.isInfoEnabled()) {
        StringBuilder blockList = new StringBuilder();
        for (Block blk : blocksToInvalidate) {
          blockList.append(' ');
          blockList.append(blk);
        }
        NameNode.stateChangeLog.info("BLOCK* ask " + dn.getName()
            + " to delete " + blockList);
      }
      pendingDeletionBlocksCount -= blocksToInvalidate.size();
      return blocksToInvalidate.size();
    }
  }
  
  //Returns the number of racks over which a given block is replicated
  //decommissioning/decommissioned nodes are not counted. corrupt replicas 
  //are also ignored
  int getNumberOfRacks(Block b) {
    HashSet<String> rackSet = new HashSet<String>(0);
    Collection<DatanodeDescriptor> corruptNodes = 
                                  corruptReplicas.getNodes(b);
    for (Iterator<DatanodeDescriptor> it = blocksMap.nodeIterator(b); 
         it.hasNext();) {
      DatanodeDescriptor cur = it.next();
      if (!cur.isDecommissionInProgress() && !cur.isDecommissioned()) {
        if ((corruptNodes == null ) || !corruptNodes.contains(cur)) {
          String rackName = cur.getNetworkLocation();
          if (!rackSet.contains(rackName)) {
            rackSet.add(rackName);
          }
        }
      }
    }
    return rackSet.size();
  }

  boolean blockHasEnoughRacks(Block b) {
    if (!this.shouldCheckForEnoughRacks) {
      return true;
    }
    boolean enoughRacks = false;;
    Collection<DatanodeDescriptor> corruptNodes = 
                                  corruptReplicas.getNodes(b);
    int numExpectedReplicas = getReplication(b);
    String rackName = null;
    for (Iterator<DatanodeDescriptor> it = blocksMap.nodeIterator(b); 
         it.hasNext();) {
      DatanodeDescriptor cur = it.next();
      if (!cur.isDecommissionInProgress() && !cur.isDecommissioned()) {
        if ((corruptNodes == null ) || !corruptNodes.contains(cur)) {
          if (numExpectedReplicas == 1) {
            enoughRacks = true;
            break;
          }
          String rackNameNew = cur.getNetworkLocation();
          if (rackName == null) {
            rackName = rackNameNew;
          } else if (!rackName.equals(rackNameNew)) {
            enoughRacks = true;
            break;
          }
        }
      }
    }
    return enoughRacks;
  }

  boolean isNeededReplication(Block b, int expectedReplication, int curReplicas) {
    if ((curReplicas >= expectedReplication) && (blockHasEnoughRacks(b))) {
      return false;
    } else {
      return true;
    }
  }
  
  long getMissingBlocksCount() {
    // not locking
    return Math.max(missingBlocksInPrevIter, missingBlocksInCurIter);
  }

  BlockInfo addINode(BlockInfo block, INodeFile iNode) {
    return blocksMap.addINode(block, iNode);
  }

  INodeFile getINode(Block b) {
    return blocksMap.getINode(b);
  }

  void removeFromCorruptReplicasMap(Block block) {
    corruptReplicas.removeFromCorruptReplicasMap(block);
  }

  int numCorruptReplicas(Block block) {
    return corruptReplicas.numCorruptReplicas(block);
  }

  void removeBlockFromMap(Block block) {
    blocksMap.removeBlock(block);
  }

  int getCapacity() {
    synchronized(namesystem) {
      return blocksMap.getCapacity();
    }
  }
  
  float getLoadFactor() {
    return blocksMap.getLoadFactor();
  }
  
  
  /**
   * Return a range of corrupt replica block ids. Up to numExpectedBlocks 
   * blocks starting at the next block after startingBlockId are returned
   * (fewer if numExpectedBlocks blocks are unavailable). If startingBlockId 
   * is null, up to numExpectedBlocks blocks are returned from the beginning.
   * If startingBlockId cannot be found, null is returned.
   *
   * @param numExpectedBlocks Number of block ids to return.
   *  0 <= numExpectedBlocks <= 100
   * @param startingBlockId Block id from which to start. If null, start at
   *  beginning.
   * @return Up to numExpectedBlocks blocks from startingBlockId if it exists
   *
   */
  long[] getCorruptReplicaBlockIds(int numExpectedBlocks,
                                   Long startingBlockId) {
    return corruptReplicas.getCorruptReplicaBlockIds(numExpectedBlocks,
                                                     startingBlockId);
  }  
  
  /**
   * @return inodes of files with corrupt blocks, with a maximum of 
   * MAX_CORRUPT_FILES_RETURNED inodes listed in total
   */
  INode[] getCorruptInodes() {
    LinkedHashSet<INode> set = new LinkedHashSet<INode>();

    for (Block blk : 
            neededReplications.getQueue(
                UnderReplicatedBlocks.QUEUE_WITH_CORRUPT_BLOCKS)){
      INode inode = blocksMap.getINode(blk);
      if (inode != null && countNodes(blk).liveReplicas() == 0) {
        set.add(inode);
        if (set.size() >= this.maxCorruptFilesReturned) {
          break;  
        }
      } 
    }
    return set.toArray(new INode[set.size()]);
  }
  
}<|MERGE_RESOLUTION|>--- conflicted
+++ resolved
@@ -251,35 +251,14 @@
   }
 
   /**
-<<<<<<< HEAD
-   * Commit the last block of the file.
-   * 
-   * @param fileINode file inode
-=======
    * Commit a block of a file
    * 
    * @param fileINode file inode
    * @param block block to be committed
->>>>>>> 8d93e39e
    * @param commitBlock - contains client reported block length and generation
    * @throws IOException if the block does not have at least a minimal number
    * of replicas reported from data-nodes.
    */
-<<<<<<< HEAD
-  void commitLastBlock(INodeFileUnderConstruction fileINode, 
-                       Block commitBlock) throws IOException {
-    if(commitBlock == null)
-      return; // not committing, this is a block allocation retry
-    BlockInfo lastBlock = fileINode.getLastBlock();
-    if(lastBlock == null)
-      return; // no blocks in file yet
-    if(lastBlock.isComplete())
-      return; // already completed (e.g. by syncBlock)
-    assert lastBlock.getNumBytes() <= commitBlock.getNumBytes() :
-      "commitBlock length is less than the stored one "
-      + commitBlock.getNumBytes() + " vs. " + lastBlock.getNumBytes();
-    ((BlockInfoUnderConstruction)lastBlock).commitBlock(commitBlock);
-=======
   private void commitBlock(INodeFileUnderConstruction fileINode,
                        BlockInfoUnderConstruction block,
                        Block commitBlock) throws IOException {
@@ -289,7 +268,6 @@
       "commitBlock length is less than the stored one "
       + commitBlock.getNumBytes() + " vs. " + block.getNumBytes();
     block.commitBlock(commitBlock);
->>>>>>> 8d93e39e
     
     // Adjust disk space consumption if required
     long diff = fileINode.getPreferredBlockSize() - commitBlock.getNumBytes();    
@@ -306,8 +284,6 @@
       }
     }
   }
-<<<<<<< HEAD
-=======
   
   /**
    * Commit the last block of the file and mark it as complete if it has
@@ -334,7 +310,6 @@
     if(countNodes(lastBlock).liveReplicas() >= minReplication)
       completeBlock(fileINode,fileINode.numBlocks()-1);
   }
->>>>>>> 8d93e39e
 
   /**
    * Convert a specified block of the file to a complete block.
