/**
 * Licensed to the Apache Software Foundation (ASF) under one
 * or more contributor license agreements.  See the NOTICE file
 * distributed with this work for additional information
 * regarding copyright ownership.  The ASF licenses this file
 * to you under the Apache License, Version 2.0 (the
 * "License"); you may not use this file except in compliance
 * with the License.  You may obtain a copy of the License at
 *
 *     http://www.apache.org/licenses/LICENSE-2.0
 *
 * Unless required by applicable law or agreed to in writing, software
 * distributed under the License is distributed on an "AS IS" BASIS,
 * WITHOUT WARRANTIES OR CONDITIONS OF ANY KIND, either express or implied.
 * See the License for the specific language governing permissions and
 * limitations under the License.
 */
package org.apache.hadoop.hdfs.server.datanode;

import java.io.BufferedInputStream;
import java.io.DataInputStream;
import java.io.File;
import java.io.FileInputStream;
import java.io.FileNotFoundException;
import java.io.FileOutputStream;
import java.io.FilenameFilter;
import java.io.IOException;
import java.io.InputStream;
import java.io.RandomAccessFile;
<<<<<<< HEAD
import java.nio.channels.FileChannel;
import java.util.ArrayList;
import java.util.Arrays;
import java.util.Collection;
=======
import java.util.ArrayList;
import java.util.Arrays;
>>>>>>> 95a1f919
import java.util.Iterator;
import java.util.List;
import java.util.Random;

import javax.management.NotCompliantMBeanException;
import javax.management.ObjectName;
import javax.management.StandardMBean;

<<<<<<< HEAD
import org.apache.hadoop.classification.InterfaceAudience;
=======
>>>>>>> 95a1f919
import org.apache.hadoop.conf.Configuration;
import org.apache.hadoop.fs.DF;
import org.apache.hadoop.fs.DU;
import org.apache.hadoop.fs.FileUtil;
<<<<<<< HEAD
import org.apache.hadoop.hdfs.DFSConfigKeys;
=======
>>>>>>> 95a1f919
import org.apache.hadoop.hdfs.protocol.Block;
import org.apache.hadoop.hdfs.protocol.BlockListAsLongs;
import org.apache.hadoop.hdfs.protocol.DatanodeInfo;
import org.apache.hadoop.hdfs.protocol.FSConstants;
import org.apache.hadoop.hdfs.protocol.LocatedBlock;
import org.apache.hadoop.hdfs.protocol.RecoveryInProgressException;
import org.apache.hadoop.hdfs.server.datanode.metrics.FSDatasetMBean;
import org.apache.hadoop.hdfs.server.protocol.InterDatanodeProtocol;
import org.apache.hadoop.hdfs.server.protocol.ReplicaRecoveryInfo;
import org.apache.hadoop.hdfs.server.protocol.BlockRecoveryCommand.RecoveringBlock;
import org.apache.hadoop.metrics.util.MBeanUtil;
import org.apache.hadoop.util.DataChecksum;
import org.apache.hadoop.util.DiskChecker;
import org.apache.hadoop.util.StringUtils;
import org.apache.hadoop.util.DiskChecker.DiskErrorException;
import org.apache.hadoop.util.DiskChecker.DiskOutOfSpaceException;
<<<<<<< HEAD
import org.apache.hadoop.util.ReflectionUtils;
import org.apache.hadoop.hdfs.server.common.GenerationStamp;
=======
>>>>>>> 95a1f919
import org.apache.hadoop.hdfs.server.common.HdfsConstants.ReplicaState;
import org.apache.hadoop.io.IOUtils;

/**************************************************
 * FSDataset manages a set of data blocks.  Each block
 * has a unique name and an extent on disk.
 *
 ***************************************************/
@InterfaceAudience.Private
public class FSDataset implements FSConstants, FSDatasetInterface {


  /**
   * A node type that can be built into a tree reflecting the
   * hierarchy of blocks on the local disk.
   */
  class FSDir {
    File dir;
    int numBlocks = 0;
    FSDir children[];
    int lastChildIdx = 0;
    /**
     */
    public FSDir(File dir) 
      throws IOException {
      this.dir = dir;
      this.children = null;
      if (!dir.exists()) {
        if (!dir.mkdirs()) {
          throw new IOException("Mkdirs failed to create " + 
                                dir.toString());
        }
      } else {
        File[] files = dir.listFiles();
        int numChildren = 0;
        for (int idx = 0; idx < files.length; idx++) {
          if (files[idx].isDirectory()) {
            numChildren++;
          } else if (Block.isBlockFilename(files[idx])) {
            numBlocks++;
          }
        }
        if (numChildren > 0) {
          children = new FSDir[numChildren];
          int curdir = 0;
          for (int idx = 0; idx < files.length; idx++) {
            if (files[idx].isDirectory()) {
              children[curdir] = new FSDir(files[idx]);
              curdir++;
            }
          }
        }
      }
    }
        
    public File addBlock(Block b, File src) throws IOException {
      //First try without creating subdirectories
      File file = addBlock(b, src, false, false);          
      return (file != null) ? file : addBlock(b, src, true, true);
    }

    private File addBlock(Block b, File src, boolean createOk, 
                          boolean resetIdx) throws IOException {
      if (numBlocks < maxBlocksPerDir) {
<<<<<<< HEAD
        final File dest = moveBlockFiles(b, src, dir);
=======
        File dest = new File(dir, b.getBlockName());
        File metaData = getMetaFile( src, b );
        File newmeta = getMetaFile(dest, b);
        if ( ! metaData.renameTo( newmeta ) ||
            ! src.renameTo( dest ) ) {
          throw new IOException( "could not move files for " + b +
                                 " from " + src + " to " + 
                                 dest.getAbsolutePath() + " or from"
                                 + metaData + " to " + newmeta);
        }
        if (DataNode.LOG.isDebugEnabled()) {
          DataNode.LOG.debug("addBlock: Moved " + metaData + " to " + newmeta);
          DataNode.LOG.debug("addBlock: Moved " + src + " to " + dest);
        }

>>>>>>> 95a1f919
        numBlocks += 1;
        return dest;
      }
            
      if (lastChildIdx < 0 && resetIdx) {
        //reset so that all children will be checked
        lastChildIdx = random.nextInt(children.length);              
      }
            
      if (lastChildIdx >= 0 && children != null) {
        //Check if any child-tree has room for a block.
        for (int i=0; i < children.length; i++) {
          int idx = (lastChildIdx + i)%children.length;
          File file = children[idx].addBlock(b, src, false, resetIdx);
          if (file != null) {
            lastChildIdx = idx;
            return file; 
          }
        }
        lastChildIdx = -1;
      }
            
      if (!createOk) {
        return null;
      }
            
      if (children == null || children.length == 0) {
        children = new FSDir[maxBlocksPerDir];
        for (int idx = 0; idx < maxBlocksPerDir; idx++) {
          children[idx] = new FSDir(new File(dir, DataStorage.BLOCK_SUBDIR_PREFIX+idx));
        }
      }
            
      //now pick a child randomly for creating a new set of subdirs.
      lastChildIdx = random.nextInt(children.length);
      return children[ lastChildIdx ].addBlock(b, src, true, false); 
    }

<<<<<<< HEAD
=======
    /** Find the metadata file for the specified block file.
     * Return the generation stamp from the name of the metafile.
     */
    long getGenerationStampFromFile(File[] listdir, File blockFile) {
      String blockName = blockFile.getName();
      for (int j = 0; j < listdir.length; j++) {
        String path = listdir[j].getName();
        if (!path.startsWith(blockName)) {
          continue;
        }
        if (blockFile == listdir[j]) {
          continue;
        }
        return Block.getGenerationStamp(listdir[j].getName());
      }
      DataNode.LOG.warn("Block " + blockFile + 
                        " does not have a metafile!");
      return Block.GRANDFATHER_GENERATION_STAMP;
    }

>>>>>>> 95a1f919
    void getVolumeMap(ReplicasMap volumeMap, FSVolume volume) 
    throws IOException {
      if (children != null) {
        for (int i = 0; i < children.length; i++) {
          children[i].getVolumeMap(volumeMap, volume);
        }
      }

      recoverTempUnlinkedBlock();
      volume.addToReplicasMap(volumeMap, dir, true);
    }
        
    /**
     * Recover unlinked tmp files on datanode restart. If the original block
     * does not exist, then the tmp file is renamed to be the
     * original file name; otherwise the tmp file is deleted.
     */
    private void recoverTempUnlinkedBlock() throws IOException {
      File files[] = dir.listFiles();
      for (File file : files) {
        if (!FSDataset.isUnlinkTmpFile(file)) {
          continue;
        }
        File blockFile = getOrigFile(file);
        if (blockFile.exists()) {
          //
          // If the original block file still exists, then no recovery
          // is needed.
          //
          if (!file.delete()) {
            throw new IOException("Unable to cleanup unlinked tmp file " +
                file);
          }
        } else {
          if (!file.renameTo(blockFile)) {
            throw new IOException("Unable to cleanup detached file " +
                file);
          }
        }
      }
    }
    
    /**
     * check if a data diretory is healthy
     * @throws DiskErrorException
     */
    public void checkDirTree() throws DiskErrorException {
      DiskChecker.checkDir(dir);
            
      if (children != null) {
        for (int i = 0; i < children.length; i++) {
          children[i].checkDirTree();
        }
      }
    }
        
    void clearPath(File f) {
      String root = dir.getAbsolutePath();
      String dir = f.getAbsolutePath();
      if (dir.startsWith(root)) {
        String[] dirNames = dir.substring(root.length()).
          split(File.separator + "subdir");
        if (clearPath(f, dirNames, 1))
          return;
      }
      clearPath(f, null, -1);
    }
        
    /*
     * dirNames is an array of string integers derived from
     * usual directory structure data/subdirN/subdirXY/subdirM ...
     * If dirName array is non-null, we only check the child at 
     * the children[dirNames[idx]]. This avoids iterating over
     * children in common case. If directory structure changes 
     * in later versions, we need to revisit this.
     */
    private boolean clearPath(File f, String[] dirNames, int idx) {
      if ((dirNames == null || idx == dirNames.length) &&
          dir.compareTo(f) == 0) {
        numBlocks--;
        return true;
      }
          
      if (dirNames != null) {
        //guess the child index from the directory name
        if (idx > (dirNames.length - 1) || children == null) {
          return false;
        }
        int childIdx; 
        try {
          childIdx = Integer.parseInt(dirNames[idx]);
        } catch (NumberFormatException ignored) {
          // layout changed? we could print a warning.
          return false;
        }
        return (childIdx >= 0 && childIdx < children.length) ?
          children[childIdx].clearPath(f, dirNames, idx+1) : false;
      }

      //guesses failed. back to blind iteration.
      if (children != null) {
        for(int i=0; i < children.length; i++) {
          if (children[i].clearPath(f, null, -1)){
            return true;
          }
        }
      }
      return false;
    }
        
    public String toString() {
      return "FSDir{" +
        "dir=" + dir +
        ", children=" + (children == null ? null : Arrays.asList(children)) +
        "}";
    }
  }

  class FSVolume {
<<<<<<< HEAD
    private File currentDir;
=======
>>>>>>> 95a1f919
    private FSDir dataDir;      // directory store Finalized replica
    private File rbwDir;        // directory store RBW replica
    private File tmpDir;        // directory store Temporary replica
    private DF usage;
    private DU dfsUsage;
    private long reserved;

    
    FSVolume(File currentDir, Configuration conf) throws IOException {
<<<<<<< HEAD
      this.reserved = conf.getLong(DFSConfigKeys.DFS_DATANODE_DU_RESERVED_KEY,
                                   DFSConfigKeys.DFS_DATANODE_DU_RESERVED_DEFAULT);
      this.currentDir = currentDir; 
=======
      this.reserved = conf.getLong("dfs.datanode.du.reserved", 0);
>>>>>>> 95a1f919
      File parent = currentDir.getParentFile();
      final File finalizedDir = new File(
          currentDir, DataStorage.STORAGE_DIR_FINALIZED);

      // Files that were being written when the datanode was last shutdown
      // are now moved back to the data directory. It is possible that
      // in the future, we might want to do some sort of datanode-local
      // recovery for these blocks. For example, crc validation.
      //
      this.tmpDir = new File(parent, "tmp");
      if (tmpDir.exists()) {
        FileUtil.fullyDelete(tmpDir);
      }
      this.rbwDir = new File(currentDir, DataStorage.STORAGE_DIR_RBW);
      if (rbwDir.exists() && !supportAppends) {
        FileUtil.fullyDelete(rbwDir);
      }
      this.dataDir = new FSDir(finalizedDir);
      if (!rbwDir.mkdirs()) {  // create rbw directory if not exist
        if (!rbwDir.isDirectory()) {
          throw new IOException("Mkdirs failed to create " + rbwDir.toString());
        }
      }
      if (!tmpDir.mkdirs()) {
        if (!tmpDir.isDirectory()) {
          throw new IOException("Mkdirs failed to create " + tmpDir.toString());
        }
      }
      this.usage = new DF(parent, conf);
      this.dfsUsage = new DU(parent, conf);
      this.dfsUsage.start();
    }

    File getCurrentDir() {
      return currentDir;
    }
    
    void decDfsUsed(long value) {
      // The caller to this method (BlockFileDeleteTask.run()) does
      // not have locked FSDataset.this yet.
      synchronized(FSDataset.this) {
        dfsUsage.decDfsUsed(value);
      }
    }
    
    long getDfsUsed() throws IOException {
      return dfsUsage.getUsed();
    }
    
    /**
     * Calculate the capacity of the filesystem, after removing any
     * reserved capacity.
     * @return the unreserved number of bytes left in this filesystem. May be zero.
     */
    long getCapacity() throws IOException {
      long remaining = usage.getCapacity() - reserved;
      return remaining > 0 ? remaining : 0;
    }
      
    long getAvailable() throws IOException {
      long remaining = getCapacity()-getDfsUsed();
      long available = usage.getAvailable();
      if (remaining>available) {
        remaining = available;
      }
      return (remaining > 0) ? remaining : 0;
    }
      
    long getReserved(){
      return reserved;
    }
    
    String getMount() throws IOException {
      return usage.getMount();
    }
      
    File getDir() {
      return dataDir.dir;
    }
    
    /**
     * Temporary files. They get moved to the finalized block directory when
     * the block is finalized.
     */
    File createTmpFile(Block b) throws IOException {
      File f = new File(tmpDir, b.getBlockName());
      return FSDataset.createTmpFile(b, f);
    }

    /**
     * RBW files. They get moved to the finalized block directory when
     * the block is finalized.
     */
    File createRbwFile(Block b) throws IOException {
      File f = new File(rbwDir, b.getBlockName());
      return FSDataset.createTmpFile(b, f);
    }

    File addBlock(Block b, File f) throws IOException {
      File blockFile = dataDir.addBlock(b, f);
      File metaFile = getMetaFile( blockFile , b);
      dfsUsage.incDfsUsed(b.getNumBytes()+metaFile.length());
      return blockFile;
    }
      
    void checkDirs() throws DiskErrorException {
      dataDir.checkDirTree();
      DiskChecker.checkDir(tmpDir);
      DiskChecker.checkDir(rbwDir);
    }
      
    void getVolumeMap(ReplicasMap volumeMap) throws IOException {
      // add finalized replicas
      dataDir.getVolumeMap(volumeMap, this);
      // add rbw replicas
      addToReplicasMap(volumeMap, rbwDir, false);
    }

    /**
     * Add replicas under the given directory to the volume map
     * @param volumeMap the replicas map
     * @param dir an input directory
     * @param isFinalized true if the directory has finalized replicas;
     *                    false if the directory has rbw replicas
     */
    private void addToReplicasMap(ReplicasMap volumeMap, 
        File dir, boolean isFinalized) {
      File blockFiles[] = dir.listFiles();
      for (File blockFile : blockFiles) {
        if (!Block.isBlockFilename(blockFile))
          continue;
        
        long genStamp = getGenerationStampFromFile(blockFiles, blockFile);
        long blockId = Block.filename2id(blockFile.getName());
        ReplicaInfo newReplica = null;
        if (isFinalized) {
          newReplica = new FinalizedReplica(blockId, 
              blockFile.length(), genStamp, this, blockFile.getParentFile());
        } else {
          newReplica = new ReplicaWaitingToBeRecovered(blockId,
              validateIntegrity(blockFile, genStamp), 
              genStamp, this, blockFile.getParentFile());
        }

        ReplicaInfo oldReplica = volumeMap.add(newReplica);
        if (oldReplica != null) {
          DataNode.LOG.warn("Two block files with the same block id exist " +
              "on disk: " + oldReplica.getBlockFile() +
              " and " + blockFile );
        }
      }
    }
    
    /**
     * Find out the number of bytes in the block that match its crc.
     * 
     * This algorithm assumes that data corruption caused by unexpected 
     * datanode shutdown occurs only in the last crc chunk. So it checks
     * only the last chunk.
     * 
     * @param blockFile the block file
     * @param genStamp generation stamp of the block
     * @return the number of valid bytes
     */
    private long validateIntegrity(File blockFile, long genStamp) {
      DataInputStream checksumIn = null;
      InputStream blockIn = null;
      try {
        File metaFile = new File(getMetaFileName(blockFile.toString(), genStamp));
        long blockFileLen = blockFile.length();
        long metaFileLen = metaFile.length();
        int crcHeaderLen = DataChecksum.getChecksumHeaderSize();
        if (!blockFile.exists() || blockFileLen == 0 ||
            !metaFile.exists() || metaFileLen < (long)crcHeaderLen) {
          return 0;
        }
        checksumIn = new DataInputStream(
            new BufferedInputStream(new FileInputStream(metaFile),
                BUFFER_SIZE));

        // read and handle the common header here. For now just a version
        BlockMetadataHeader header = BlockMetadataHeader.readHeader(checksumIn);
        short version = header.getVersion();
        if (version != FSDataset.METADATA_VERSION) {
          DataNode.LOG.warn("Wrong version (" + version + ") for metadata file "
              + metaFile + " ignoring ...");
        }
        DataChecksum checksum = header.getChecksum();
        int bytesPerChecksum = checksum.getBytesPerChecksum();
        int checksumSize = checksum.getChecksumSize();
        long numChunks = Math.min(
            (blockFileLen + bytesPerChecksum - 1)/bytesPerChecksum, 
            (metaFileLen - crcHeaderLen)/checksumSize);
        if (numChunks == 0) {
          return 0;
        }
        IOUtils.skipFully(checksumIn, (numChunks-1)*checksumSize);
        blockIn = new FileInputStream(blockFile);
        long lastChunkStartPos = (numChunks-1)*bytesPerChecksum;
        IOUtils.skipFully(blockIn, lastChunkStartPos);
        int lastChunkSize = (int)Math.min(
            bytesPerChecksum, blockFileLen-lastChunkStartPos);
        byte[] buf = new byte[lastChunkSize+checksumSize];
        checksumIn.readFully(buf, lastChunkSize, checksumSize);
        IOUtils.readFully(blockIn, buf, 0, lastChunkSize);

        checksum.update(buf, 0, lastChunkSize);
        if (checksum.compare(buf, lastChunkSize)) { // last chunk matches crc
          return lastChunkStartPos + lastChunkSize;
        } else { // last chunck is corrupt
          return lastChunkStartPos;
        }
      } catch (IOException e) {
        DataNode.LOG.warn(e);
        return 0;
      } finally {
        IOUtils.closeStream(checksumIn);
        IOUtils.closeStream(blockIn);
      }
    }
      
    void clearPath(File f) {
      dataDir.clearPath(f);
    }
      
    public String toString() {
      return getDir().getAbsolutePath();
    }
  }
    
  static class FSVolumeSet {
    FSVolume[] volumes = null;
    int curVolume = 0;
    BlockVolumeChoosingPolicy blockChooser;
      
    FSVolumeSet(FSVolume[] volumes, BlockVolumeChoosingPolicy blockChooser) {
      this.volumes = volumes;
      this.blockChooser = blockChooser;
    }
    
    private int numberOfVolumes() {
      return volumes.length;
    }
    
    private int numberOfVolumes() {
      return volumes.length;
    }
      
    synchronized FSVolume getNextVolume(long blockSize) throws IOException {
<<<<<<< HEAD
      return blockChooser.chooseVolume(volumes, blockSize);
=======
      
      if(volumes.length < 1) {
        throw new DiskOutOfSpaceException("No more available volumes");
      }
      
      // since volumes could've been removed because of the failure
      // make sure we are not out of bounds
      if(curVolume >= volumes.length) {
        curVolume = 0;
      }
      
      int startVolume = curVolume;
      
      while (true) {
        FSVolume volume = volumes[curVolume];
        curVolume = (curVolume + 1) % volumes.length;
        if (volume.getAvailable() > blockSize) { return volume; }
        if (curVolume == startVolume) {
          throw new DiskOutOfSpaceException("Insufficient space for an additional block");
        }
      }
>>>>>>> 95a1f919
    }
      
    long getDfsUsed() throws IOException {
      long dfsUsed = 0L;
      for (int idx = 0; idx < volumes.length; idx++) {
        dfsUsed += volumes[idx].getDfsUsed();
      }
      return dfsUsed;
    }

    long getCapacity() throws IOException {
      long capacity = 0L;
      for (int idx = 0; idx < volumes.length; idx++) {
        capacity += volumes[idx].getCapacity();
      }
      return capacity;
    }
      
    long getRemaining() throws IOException {
      long remaining = 0L;
      for (int idx = 0; idx < volumes.length; idx++) {
        remaining += volumes[idx].getAvailable();
      }
      return remaining;
    }
      
    synchronized void getVolumeMap(ReplicasMap volumeMap) throws IOException {
      for (int idx = 0; idx < volumes.length; idx++) {
        volumes[idx].getVolumeMap(volumeMap);
      }
    }
      
    /**
<<<<<<< HEAD
     * Calls {@link FSVolume#checkDirs()} on each volume, removing any
     * volumes from the active list that result in a DiskErrorException.
     * @return list of all the removed volumes.
     */
    synchronized List<FSVolume> checkDirs() {
      ArrayList<FSVolume> removedVols = null;  
=======
     * goes over all the volumes and checkDir eachone of them
     * if one throws DiskErrorException - removes from the list of active 
     * volumes. 
     * @return list of all the removed volumes
     */
    synchronized List<FSVolume> checkDirs() {
      
      ArrayList<FSVolume> removed_vols = null;  
>>>>>>> 95a1f919
      
      for (int idx = 0; idx < volumes.length; idx++) {
        FSVolume fsv = volumes[idx];
        try {
          fsv.checkDirs();
        } catch (DiskErrorException e) {
          DataNode.LOG.warn("Removing failed volume " + fsv + ": ",e);
<<<<<<< HEAD
          if (removedVols == null) {
            removedVols = new ArrayList<FSVolume>(1);
          }
          removedVols.add(volumes[idx]);
          volumes[idx] = null; // Remove the volume
        }
      }
      
      // Remove null volumes from the volumes array
      if (removedVols != null && removedVols.size() > 0) {
        FSVolume newVols[] = new FSVolume[volumes.length - removedVols.size()];
        int i = 0;
        for (FSVolume vol : volumes) {
          if (vol != null) {
            newVols[i++] = vol;
          }
        }
        volumes = newVols; // Replace array of volumes
        DataNode.LOG.info("Completed FSVolumeSet.checkDirs. Removed "
            + removedVols.size() + " volumes. List of current volumes: "
            + this);
      }

      return removedVols;
=======
          if(removed_vols == null) {
            removed_vols = new ArrayList<FSVolume>(1);
          }
          removed_vols.add(volumes[idx]);
          volumes[idx] = null; //remove the volume
        }
      }
      
      // repair array - copy non null elements
      int removed_size = (removed_vols==null)? 0 : removed_vols.size();
      if(removed_size > 0) {
        FSVolume fsvs[] = new FSVolume [volumes.length-removed_size];
        for(int idx=0,idy=0; idx<volumes.length; idx++) {
          if(volumes[idx] != null) {
            fsvs[idy] = volumes[idx];
            idy++;
          }
        }
        volumes = fsvs; // replace array of volumes
        DataNode.LOG.info("Completed FSVolumeSet.checkDirs. Removed "
            + removed_vols.size() + " volumes. List of current volumes: "
            + this);
      }

      return removed_vols;
>>>>>>> 95a1f919
    }
      
    public String toString() {
      StringBuilder sb = new StringBuilder();
      for (int idx = 0; idx < volumes.length; idx++) {
        sb.append(volumes[idx].toString());
        if (idx != volumes.length - 1) { sb.append(","); }
      }
      return sb.toString();
    }

    public boolean isValid(FSVolume volume) {
      for (int idx = 0; idx < volumes.length; idx++) {
        if (volumes[idx] == volume) {
          return true;
        }
      }
      return false;
    }
  }
  
  //////////////////////////////////////////////////////
  //
  // FSDataSet
  //
  //////////////////////////////////////////////////////

  //Find better place?
  public static final String METADATA_EXTENSION = ".meta";
  public static final short METADATA_VERSION = 1;
  static final String UNLINK_BLOCK_SUFFIX = ".unlinked";

  private static boolean isUnlinkTmpFile(File f) {
    String name = f.getName();
    return name.endsWith(UNLINK_BLOCK_SUFFIX);
  }
  
  static File getUnlinkTmpFile(File f) {
    return new File(f.getParentFile(), f.getName()+UNLINK_BLOCK_SUFFIX);
  }
  
  private static File getOrigFile(File unlinkTmpFile) {
    String fileName = unlinkTmpFile.getName();
    return new File(unlinkTmpFile.getParentFile(),
        fileName.substring(0, fileName.length()-UNLINK_BLOCK_SUFFIX.length()));
  }
  
  static String getMetaFileName(String blockFileName, long genStamp) {
    return blockFileName + "_" + genStamp + METADATA_EXTENSION;
  }
  
  static File getMetaFile(File f , Block b) {
    return new File(getMetaFileName(f.getAbsolutePath(),
                                    b.getGenerationStamp())); 
  }
  protected File getMetaFile(Block b) throws IOException {
    return getMetaFile(getBlockFile(b), b);
  }

  /** Find the metadata file for the specified block file.
   * Return the generation stamp from the name of the metafile.
   */
  private static long getGenerationStampFromFile(File[] listdir, File blockFile) {
    String blockName = blockFile.getName();
    for (int j = 0; j < listdir.length; j++) {
      String path = listdir[j].getName();
      if (!path.startsWith(blockName)) {
        continue;
      }
      if (blockFile == listdir[j]) {
        continue;
      }
      return Block.getGenerationStamp(listdir[j].getName());
    }
    DataNode.LOG.warn("Block " + blockFile + 
                      " does not have a metafile!");
<<<<<<< HEAD
    return GenerationStamp.GRANDFATHER_GENERATION_STAMP;
=======
    return Block.GRANDFATHER_GENERATION_STAMP;
>>>>>>> 95a1f919
  }

  /** Find the corresponding meta data file from a given block file */
  private static File findMetaFile(final File blockFile) throws IOException {
    final String prefix = blockFile.getName() + "_";
    final File parent = blockFile.getParentFile();
    File[] matches = parent.listFiles(new FilenameFilter() {
      public boolean accept(File dir, String name) {
        return dir.equals(parent)
            && name.startsWith(prefix) && name.endsWith(METADATA_EXTENSION);
      }
    });

    if (matches == null || matches.length == 0) {
      throw new IOException("Meta file not found, blockFile=" + blockFile);
    }
    else if (matches.length > 1) {
      throw new IOException("Found more than one meta files: " 
          + Arrays.asList(matches));
    }
    return matches[0];
  }
  
  /** Find the corresponding meta data file from a given block file */
  private static long parseGenerationStamp(File blockFile, File metaFile
      ) throws IOException {
    String metaname = metaFile.getName();
    String gs = metaname.substring(blockFile.getName().length() + 1,
        metaname.length() - METADATA_EXTENSION.length());
    try {
      return Long.parseLong(gs);
    } catch(NumberFormatException nfe) {
      throw (IOException)new IOException("blockFile=" + blockFile
          + ", metaFile=" + metaFile).initCause(nfe);
    }
  }

  /** Return the block file for the given ID */ 
  public File findBlockFile(long blockId) {
    return getFile(blockId);
  }

  @Override // FSDatasetInterface
  public synchronized Block getStoredBlock(long blkid) throws IOException {
    File blockfile = findBlockFile(blkid);
    if (blockfile == null) {
      return null;
    }
    File metafile = findMetaFile(blockfile);
    return new Block(blkid, blockfile.length(),
        parseGenerationStamp(blockfile, metafile));
  }

  /**
   * Returns a clone of a replica stored in data-node memory.
   * Should be primarily used for testing.
   * @param blockId
   * @return
   */
  synchronized ReplicaInfo fetchReplicaInfo(long blockId) {
    ReplicaInfo r = volumeMap.get(blockId);
    if(r == null)
      return null;
    switch(r.getState()) {
    case FINALIZED:
      return new FinalizedReplica((FinalizedReplica)r);
    case RBW:
      return new ReplicaBeingWritten((ReplicaBeingWritten)r);
    case RWR:
      return new ReplicaWaitingToBeRecovered((ReplicaWaitingToBeRecovered)r);
    case RUR:
      return new ReplicaUnderRecovery((ReplicaUnderRecovery)r);
    case TEMPORARY:
      return new ReplicaInPipeline((ReplicaInPipeline)r);
    }
    return null;
  }

  @Override // FSDatasetInterface
  public boolean metaFileExists(Block b) throws IOException {
    return getMetaFile(b).exists();
  }
  
  @Override // FSDatasetInterface
  public long getMetaDataLength(Block b) throws IOException {
    File checksumFile = getMetaFile( b );
    return checksumFile.length();
  }

  @Override // FSDatasetInterface
  public MetaDataInputStream getMetaDataInputStream(Block b)
      throws IOException {
    File checksumFile = getMetaFile( b );
    return new MetaDataInputStream(new FileInputStream(checksumFile),
                                                    checksumFile.length());
  }

  static File createTmpFile(Block b, File f) throws IOException {
    if (f.exists()) {
      throw new IOException("Unexpected problem in creating temporary file for "+
                            b + ".  File " + f + " should not be present, but is.");
    }
    // Create the zero-length temp file
    //
    boolean fileCreated = false;
    try {
      fileCreated = f.createNewFile();
    } catch (IOException ioe) {
      throw (IOException)new IOException(DISK_ERROR +f).initCause(ioe);
    }
    if (!fileCreated) {
      throw new IOException("Unexpected problem in creating temporary file for "+
                            b + ".  File " + f + " should be creatable, but is already present.");
    }
    return f;
  }
    
  FSVolumeSet volumes;
  private int maxBlocksPerDir = 0;
  ReplicasMap volumeMap = new ReplicasMap();
  static  Random random = new Random();
  FSDatasetAsyncDiskService asyncDiskService;
  private int validVolsRequired;

  // Used for synchronizing access to usage stats
  private Object statsLock = new Object();

<<<<<<< HEAD
  boolean supportAppends = true;
=======
  boolean supportAppends = false;
>>>>>>> 95a1f919

  /**
   * An FSDataset has a directory where it loads its data files.
   */
  public FSDataset(DataStorage storage, Configuration conf) throws IOException {
<<<<<<< HEAD
    this.maxBlocksPerDir = 
      conf.getInt(DFSConfigKeys.DFS_DATANODE_NUMBLOCKS_KEY,
                  DFSConfigKeys.DFS_DATANODE_NUMBLOCKS_DEFAULT);
    this.supportAppends = 
      conf.getBoolean(DFSConfigKeys.DFS_SUPPORT_APPEND_KEY,
                      DFSConfigKeys.DFS_SUPPORT_APPEND_DEFAULT);
    // The number of volumes required for operation is the total number 
    // of volumes minus the number of failed volumes we can tolerate.
    final int volFailuresTolerated =
      conf.getInt(DFSConfigKeys.DFS_DATANODE_FAILED_VOLUMES_TOLERATED_KEY,
                  DFSConfigKeys.DFS_DATANODE_FAILED_VOLUMES_TOLERATED_DEFAULT);
    this.validVolsRequired = storage.getNumStorageDirs() - volFailuresTolerated; 
    if (validVolsRequired < 1 ||
        validVolsRequired > storage.getNumStorageDirs()) {
      DataNode.LOG.error("Invalid value " + volFailuresTolerated + " for " +
          DFSConfigKeys.DFS_DATANODE_FAILED_VOLUMES_TOLERATED_KEY);
    }
=======
    this.maxBlocksPerDir = conf.getInt("dfs.datanode.numblocks", 64);
    this.supportAppends = conf.getBoolean("dfs.support.append", false);
>>>>>>> 95a1f919
    FSVolume[] volArray = new FSVolume[storage.getNumStorageDirs()];
    for (int idx = 0; idx < storage.getNumStorageDirs(); idx++) {
      volArray[idx] = new FSVolume(storage.getStorageDir(idx).getCurrentDir(), conf);
    }
<<<<<<< HEAD
    BlockVolumeChoosingPolicy blockChooserImpl =
      (BlockVolumeChoosingPolicy) ReflectionUtils.newInstance(
        conf.getClass(DFSConfigKeys.DFS_DATANODE_BLOCKVOLUMECHOICEPOLICY,
            RoundRobinVolumesPolicy.class,
            BlockVolumeChoosingPolicy.class),
        conf);
    volumes = new FSVolumeSet(volArray, blockChooserImpl);
=======
    volumes = new FSVolumeSet(volArray);
>>>>>>> 95a1f919
    volumes.getVolumeMap(volumeMap);
    File[] roots = new File[storage.getNumStorageDirs()];
    for (int idx = 0; idx < storage.getNumStorageDirs(); idx++) {
      roots[idx] = storage.getStorageDir(idx).getCurrentDir();
    }
    asyncDiskService = new FSDatasetAsyncDiskService(roots);
    registerMBean(storage.getStorageID());
  }

  /**
   * Return the total space used by dfs datanode
   */
  public long getDfsUsed() throws IOException {
    synchronized(statsLock) {
      return volumes.getDfsUsed();
    }
  }
<<<<<<< HEAD

  /**
   * Return true - if there are still valid volumes on the DataNode. 
   */
  @Override // FSDatasetInterface
  public boolean hasEnoughResource() {
    return volumes.numberOfVolumes() >= validVolsRequired; 
=======
  /**
   * Return true - if there are still valid volumes 
   * on the DataNode
   */
  public boolean hasEnoughResource(){
    return volumes.numberOfVolumes() >= MIN_NUM_OF_VALID_VOLUMES;
>>>>>>> 95a1f919
  }

  /**
   * Return total capacity, used and unused
   */
  public long getCapacity() throws IOException {
    synchronized(statsLock) {
      return volumes.getCapacity();
    }
  }

  /**
   * Return how many bytes can still be stored in the FSDataset
   */
  public long getRemaining() throws IOException {
    synchronized(statsLock) {
      return volumes.getRemaining();
    }
  }

  /**
   * Find the block's on-disk length
   */
  @Override // FSDatasetInterface
  public long getLength(Block b) throws IOException {
    return getBlockFile(b).length();
  }

  /**
   * Get File name for a given block.
   */
  public synchronized File getBlockFile(Block b) throws IOException {
    File f = validateBlockFile(b);
    if(f == null) {
      if (InterDatanodeProtocol.LOG.isDebugEnabled()) {
        InterDatanodeProtocol.LOG.debug("b=" + b + ", volumeMap=" + volumeMap);
      }
      throw new IOException("Block " + b + " is not valid.");
    }
    return f;
  }
  
  @Override // FSDatasetInterface
  public synchronized InputStream getBlockInputStream(Block b) throws IOException {
    return new FileInputStream(getBlockFile(b));
  }

  @Override // FSDatasetInterface
  public synchronized InputStream getBlockInputStream(Block b, long seekOffset) throws IOException {

    File blockFile = getBlockFile(b);
    RandomAccessFile blockInFile = new RandomAccessFile(blockFile, "r");
    if (seekOffset > 0) {
      blockInFile.seek(seekOffset);
    }
    return new FileInputStream(blockInFile.getFD());
  }

  /**
   * Get the meta info of a block stored in volumeMap
   * @param b block
   * @return the meta replica information
   * @throws IOException if no entry is in the map or 
   *                        there is a generation stamp mismatch
   */
  private ReplicaInfo getReplicaInfo(Block b) throws IOException {
    ReplicaInfo info = volumeMap.get(b);
    if (info == null) {
      throw new IOException("Block " + b + " does not exist in volumeMap.");
    }
    return info;
  }
  
  /**
   * Returns handles to the block file and its metadata file
   */
  @Override // FSDatasetInterface
  public synchronized BlockInputStreams getTmpInputStreams(Block b, 
                          long blkOffset, long ckoff) throws IOException {

    ReplicaInfo info = getReplicaInfo(b);
    File blockFile = info.getBlockFile();
    RandomAccessFile blockInFile = new RandomAccessFile(blockFile, "r");
    if (blkOffset > 0) {
      blockInFile.seek(blkOffset);
    }
    File metaFile = info.getMetaFile();
    RandomAccessFile metaInFile = new RandomAccessFile(metaFile, "r");
    if (ckoff > 0) {
      metaInFile.seek(ckoff);
    }
    return new BlockInputStreams(new FileInputStream(blockInFile.getFD()),
                                new FileInputStream(metaInFile.getFD()));
  }
    
  /**
   * Make a copy of the block if this block is linked to an existing
   * snapshot. This ensures that modifying this block does not modify
   * data in any existing snapshots.
   * @param block Block
   * @param numLinks Unlink if the number of links exceed this value
   * @throws IOException
   * @return - true if the specified block was unlinked or the block
   *           is not in any snapshot.
   */
  public boolean unlinkBlock(Block block, int numLinks) throws IOException {
    ReplicaInfo info = null;

    synchronized (this) {
      info = getReplicaInfo(block);
    }
   return info.unlinkBlock(numLinks);
  }

<<<<<<< HEAD
  private static File moveBlockFiles(Block b, File srcfile, File destdir
      ) throws IOException {
    final File dstfile = new File(destdir, b.getBlockName());
    final File srcmeta = getMetaFile(srcfile, b);
    final File dstmeta = getMetaFile(dstfile, b);
    if (!srcmeta.renameTo(dstmeta)) {
      throw new IOException("Failed to move meta file for " + b
          + " from " + srcmeta + " to " + dstmeta);
    }
    if (!srcfile.renameTo(dstfile)) {
      throw new IOException("Failed to move block file for " + b
          + " from " + srcfile + " to " + dstfile.getAbsolutePath());
    }
    if (DataNode.LOG.isDebugEnabled()) {
      DataNode.LOG.debug("addBlock: Moved " + srcmeta + " to " + dstmeta);
      DataNode.LOG.debug("addBlock: Moved " + srcfile + " to " + dstfile);
    }
    return dstfile;
=======
  /** {@inheritDoc} */
  public void updateBlock(Block oldblock, Block newblock) throws IOException {
    if (oldblock.getBlockId() != newblock.getBlockId()) {
      throw new IOException("Cannot update oldblock (=" + oldblock
          + ") to newblock (=" + newblock + ").");
    }
    
    final ReplicaInfo replicaInfo = volumeMap.get(oldblock.getBlockId());
    File blockFile = replicaInfo==null?null:replicaInfo.getBlockFile();
    if (blockFile == null) {
      throw new IOException("Block " + oldblock + " does not exist.");
    }

    //check write threads
    if (replicaInfo instanceof ReplicaInPipeline) {
      ((ReplicaInPipeline)replicaInfo).stopWriter();
    }

    //No ongoing create threads is alive.  Update block.
    File oldMetaFile = replicaInfo.getMetaFile();
    long oldgs = replicaInfo.getGenerationStamp();
    
    //rename meta file to a tmp file
    File tmpMetaFile = new File(oldMetaFile.getParent(),
        oldMetaFile.getName()+"_tmp" + newblock.getGenerationStamp());
    if (!oldMetaFile.renameTo(tmpMetaFile)){
      throw new IOException("Cannot rename block meta file to " + tmpMetaFile);
    }

    //update generation stamp
    if (oldgs >= newblock.getGenerationStamp()) {
      throw new IOException("Cannot update block (id=" + newblock.getBlockId()
          + ") generation stamp from " + oldgs
          + " to " + newblock.getGenerationStamp());
    }
    
    //update length
    if (newblock.getNumBytes() > oldblock.getNumBytes()) {
      throw new IOException("Cannot update block file (=" + blockFile
          + ") length from " + oldblock.getNumBytes() + " to " + newblock.getNumBytes());
    }
    if (newblock.getNumBytes() < oldblock.getNumBytes()) {
      truncateBlock(blockFile, tmpMetaFile, oldblock.getNumBytes(), newblock.getNumBytes());
    }

    // update replicaInfo
    replicaInfo.setGenerationStamp(newblock.getGenerationStamp());
    replicaInfo.setNumBytes(newblock.getNumBytes());
    
    //rename the tmp file to the new meta file (with new generation stamp)
    File newMetaFile = replicaInfo.getMetaFile();
    if (!tmpMetaFile.renameTo(newMetaFile)) {
      throw new IOException("Cannot rename tmp meta file to " + newMetaFile);
    }

    // paranoia! verify that the contents of the stored block 
    // matches the block file on disk.
    validateBlockMetadata(newblock);
>>>>>>> 95a1f919
  }

  static private void truncateBlock(File blockFile, File metaFile,
      long oldlen, long newlen) throws IOException {
    DataNode.LOG.info("truncateBlock: blockFile=" + blockFile
        + ", metaFile=" + metaFile
        + ", oldlen=" + oldlen
        + ", newlen=" + newlen);

    if (newlen == oldlen) {
      return;
    }
    if (newlen > oldlen) {
      throw new IOException("Cannout truncate block to from oldlen (=" + oldlen
          + ") to newlen (=" + newlen + ")");
    }

    DataChecksum dcs = BlockMetadataHeader.readHeader(metaFile).getChecksum(); 
    int checksumsize = dcs.getChecksumSize();
    int bpc = dcs.getBytesPerChecksum();
    long n = (newlen - 1)/bpc + 1;
    long newmetalen = BlockMetadataHeader.getHeaderSize() + n*checksumsize;
    long lastchunkoffset = (n - 1)*bpc;
    int lastchunksize = (int)(newlen - lastchunkoffset); 
    byte[] b = new byte[Math.max(lastchunksize, checksumsize)]; 

    RandomAccessFile blockRAF = new RandomAccessFile(blockFile, "rw");
    try {
      //truncate blockFile 
      blockRAF.setLength(newlen);
 
      //read last chunk
      blockRAF.seek(lastchunkoffset);
      blockRAF.readFully(b, 0, lastchunksize);
    } finally {
      blockRAF.close();
    }

    //compute checksum
    dcs.update(b, 0, lastchunksize);
    dcs.writeValue(b, 0, false);

    //update metaFile 
    RandomAccessFile metaRAF = new RandomAccessFile(metaFile, "rw");
    try {
      metaRAF.setLength(newmetalen);
      metaRAF.seek(newmetalen - checksumsize);
      metaRAF.write(b, 0, checksumsize);
    } finally {
      metaRAF.close();
    }
  }

  private final static String DISK_ERROR = "Possible disk error on file creation: ";
  /** Get the cause of an I/O exception if caused by a possible disk error
   * @param ioe an I/O exception
   * @return cause if the I/O exception is caused by a possible disk error;
   *         null otherwise.
   */ 
  static IOException getCauseIfDiskError(IOException ioe) {
    if (ioe.getMessage()!=null && ioe.getMessage().startsWith(DISK_ERROR)) {
      return (IOException)ioe.getCause();
    } else {
      return null;
    }
  }

  @Override  // FSDatasetInterface
  public synchronized ReplicaInPipelineInterface append(Block b,
      long newGS, long expectedBlockLen) throws IOException {
    // If the block was successfully finalized because all packets
    // were successfully processed at the Datanode but the ack for
    // some of the packets were not received by the client. The client 
    // re-opens the connection and retries sending those packets.
    // The other reason is that an "append" is occurring to this block.
    
    // check the validity of the parameter
    if (newGS < b.getGenerationStamp()) {
      throw new IOException("The new generation stamp " + newGS + 
          " should be greater than the replica " + b + "'s generation stamp");
    }
    ReplicaInfo replicaInfo = volumeMap.get(b);
    if (replicaInfo == null) {
      throw new ReplicaNotFoundException(
          ReplicaNotFoundException.NON_EXISTENT_REPLICA + b);
    }  
    DataNode.LOG.info("Appending to replica " + replicaInfo);
    if (replicaInfo.getState() != ReplicaState.FINALIZED) {
      throw new ReplicaNotFoundException(
          ReplicaNotFoundException.UNFINALIZED_REPLICA + b);
    }
    if (replicaInfo.getNumBytes() != expectedBlockLen) {
      throw new IOException("Corrupted replica " + replicaInfo + 
          " with a length of " + replicaInfo.getNumBytes() + 
          " expected length is " + expectedBlockLen);
    }

    return append((FinalizedReplica)replicaInfo, newGS, b.getNumBytes());
  }
  
  /** Append to a finalized replica
   * Change a finalized replica to be a RBW replica and 
   * bump its generation stamp to be the newGS
   * 
   * @param replicaInfo a finalized replica
   * @param newGS new generation stamp
   * @param estimateBlockLen estimate generation stamp
   * @return a RBW replica
   * @throws IOException if moving the replica from finalized directory 
   *         to rbw directory fails
   */
  private synchronized ReplicaBeingWritten append(FinalizedReplica replicaInfo, 
      long newGS, long estimateBlockLen) throws IOException {
    // unlink the finalized replica
    replicaInfo.unlinkBlock(1);
    
    // construct a RBW replica with the new GS
    File blkfile = replicaInfo.getBlockFile();
<<<<<<< HEAD
    FSVolume v = replicaInfo.getVolume();
    if (v.getAvailable() < estimateBlockLen - replicaInfo.getNumBytes()) {
      throw new DiskOutOfSpaceException("Insufficient space for appending to "
          + replicaInfo);
    }
    File newBlkFile = new File(v.rbwDir, replicaInfo.getBlockName());
=======
    FSVolume v = volumes.getNextVolume(estimateBlockLen);
    File newBlkFile = v.createRbwFile(replicaInfo);
>>>>>>> 95a1f919
    File oldmeta = replicaInfo.getMetaFile();
    ReplicaBeingWritten newReplicaInfo = new ReplicaBeingWritten(
        replicaInfo.getBlockId(), replicaInfo.getNumBytes(), newGS,
        v, newBlkFile.getParentFile(), Thread.currentThread());
    File newmeta = newReplicaInfo.getMetaFile();

    // rename meta file to rbw directory
    if (DataNode.LOG.isDebugEnabled()) {
      DataNode.LOG.debug("Renaming " + oldmeta + " to " + newmeta);
    }
    if (!oldmeta.renameTo(newmeta)) {
      throw new IOException("Block " + replicaInfo + " reopen failed. " +
                            " Unable to move meta file  " + oldmeta +
                            " to rbw dir " + newmeta);
    }

    // rename block file to rbw directory
    if (DataNode.LOG.isDebugEnabled()) {
      DataNode.LOG.debug("Renaming " + blkfile + " to " + newBlkFile);
      DataNode.LOG.debug("Old block file length is " + blkfile.length());
    }
    if (!blkfile.renameTo(newBlkFile)) {
      if (!newmeta.renameTo(oldmeta)) {  // restore the meta file
        DataNode.LOG.warn("Cannot move meta file " + newmeta + 
            "back to the finalized directory " + oldmeta);
      }
      throw new IOException("Block " + replicaInfo + " reopen failed. " +
                              " Unable to move block file " + blkfile +
                              " to rbw dir " + newBlkFile);
    }
    
    // Replace finalized replica by a RBW replica in replicas map
    volumeMap.add(newReplicaInfo);
    
    return newReplicaInfo;
  }
<<<<<<< HEAD

  private ReplicaInfo recoverCheck(Block b, long newGS, 
      long expectedBlockLen) throws IOException {
    ReplicaInfo replicaInfo = volumeMap.get(b.getBlockId());
    if (replicaInfo == null) {
      throw new ReplicaNotFoundException(
          ReplicaNotFoundException.NON_EXISTENT_REPLICA + b);
    }
    
    // check state
    if (replicaInfo.getState() != ReplicaState.FINALIZED &&
        replicaInfo.getState() != ReplicaState.RBW) {
      throw new ReplicaNotFoundException(
          ReplicaNotFoundException.UNFINALIZED_AND_NONRBW_REPLICA + replicaInfo);
    }

    // check generation stamp
    long replicaGenerationStamp = replicaInfo.getGenerationStamp();
    if (replicaGenerationStamp < b.getGenerationStamp() ||
        replicaGenerationStamp > newGS) {
      throw new ReplicaNotFoundException(
          ReplicaNotFoundException.UNEXPECTED_GS_REPLICA + replicaGenerationStamp
          + ". Expected GS range is [" + b.getGenerationStamp() + ", " + 
          newGS + "].");
    }
    
    // stop the previous writer before check a replica's length
    long replicaLen = replicaInfo.getNumBytes();
    if (replicaInfo.getState() == ReplicaState.RBW) {
      ReplicaBeingWritten rbw = (ReplicaBeingWritten)replicaInfo;
      // kill the previous writer
      rbw.stopWriter();
      rbw.setWriter(Thread.currentThread());
      // check length: bytesRcvd, bytesOnDisk, and bytesAcked should be the same
      if (replicaLen != rbw.getBytesOnDisk() 
          || replicaLen != rbw.getBytesAcked()) {
        throw new ReplicaAlreadyExistsException("RBW replica " + replicaInfo + 
            "bytesRcvd(" + rbw.getNumBytes() + "), bytesOnDisk(" + 
            rbw.getBytesOnDisk() + "), and bytesAcked(" + rbw.getBytesAcked() +
            ") are not the same.");
      }
    }
    
    // check block length
    if (replicaLen != expectedBlockLen) {
      throw new IOException("Corrupted replica " + replicaInfo + 
          " with a length of " + replicaLen + 
          " expected length is " + expectedBlockLen);
    }
    
    return replicaInfo;
  }
  @Override  // FSDatasetInterface
  public synchronized ReplicaInPipelineInterface recoverAppend(Block b,
      long newGS, long expectedBlockLen) throws IOException {
    DataNode.LOG.info("Recover failed append to " + b);

    ReplicaInfo replicaInfo = recoverCheck(b, newGS, expectedBlockLen);

    // change the replica's state/gs etc.
    if (replicaInfo.getState() == ReplicaState.FINALIZED ) {
      return append((FinalizedReplica)replicaInfo, newGS, b.getNumBytes());
    } else { //RBW
      bumpReplicaGS(replicaInfo, newGS);
      return (ReplicaBeingWritten)replicaInfo;
    }
=======

  private ReplicaInfo recoverCheck(Block b, long newGS, 
      long expectedBlockLen) throws IOException {
    ReplicaInfo replicaInfo = volumeMap.get(b.getBlockId());
    if (replicaInfo == null) {
      throw new ReplicaNotFoundException(
          ReplicaNotFoundException.NON_EXISTENT_REPLICA + b);
    }
    
    // check state
    if (replicaInfo.getState() != ReplicaState.FINALIZED &&
        replicaInfo.getState() != ReplicaState.RBW) {
      throw new ReplicaNotFoundException(
          ReplicaNotFoundException.UNFINALIZED_AND_NONRBW_REPLICA + replicaInfo);
    }

    // check generation stamp
    long replicaGenerationStamp = replicaInfo.getGenerationStamp();
    if (replicaGenerationStamp < b.getGenerationStamp() ||
        replicaGenerationStamp > newGS) {
      throw new ReplicaNotFoundException(
          ReplicaNotFoundException.UNEXPECTED_GS_REPLICA + replicaGenerationStamp
          + ". Expected GS range is [" + b.getGenerationStamp() + ", " + 
          newGS + "].");
    }
    
    // stop the previous writer before check a replica's length
    long replicaLen = replicaInfo.getNumBytes();
    if (replicaInfo.getState() == ReplicaState.RBW) {
      ReplicaBeingWritten rbw = (ReplicaBeingWritten)replicaInfo;
      // kill the previous writer
      rbw.stopWriter();
      rbw.setWriter(Thread.currentThread());
      // check length: bytesRcvd, bytesOnDisk, and bytesAcked should be the same
      if (replicaLen != rbw.getBytesOnDisk() 
          || replicaLen != rbw.getBytesAcked()) {
        throw new ReplicaAlreadyExistsException("RBW replica " + replicaInfo + 
            "bytesRcvd(" + rbw.getNumBytes() + "), bytesOnDisk(" + 
            rbw.getBytesOnDisk() + "), and bytesAcked(" + rbw.getBytesAcked() +
            ") are not the same.");
      }
    }
    
    // check block length
    if (replicaLen != expectedBlockLen) {
      throw new IOException("Corrupted replica " + replicaInfo + 
          " with a length of " + replicaLen + 
          " expected length is " + expectedBlockLen);
    }
    
    return replicaInfo;
  }
  @Override  // FSDatasetInterface
  public synchronized ReplicaInPipelineInterface recoverAppend(Block b,
      long newGS, long expectedBlockLen) throws IOException {
    DataNode.LOG.info("Recover failed append to " + b);

    ReplicaInfo replicaInfo = recoverCheck(b, newGS, expectedBlockLen);

    // change the replica's state/gs etc.
    if (replicaInfo.getState() == ReplicaState.FINALIZED ) {
      return append((FinalizedReplica)replicaInfo, newGS, b.getNumBytes());
    } else { //RBW
      bumpReplicaGS(replicaInfo, newGS);
      return (ReplicaBeingWritten)replicaInfo;
    }
  }

  @Override
  public void recoverClose(Block b, long newGS,
      long expectedBlockLen) throws IOException {
    DataNode.LOG.info("Recover failed close " + b);
    // check replica's state
    ReplicaInfo replicaInfo = recoverCheck(b, newGS, expectedBlockLen);
    // bump the replica's GS
    bumpReplicaGS(replicaInfo, newGS);
    // finalize the replica if RBW
    if (replicaInfo.getState() == ReplicaState.RBW) {
      finalizeBlock(replicaInfo);
    }
  }
  
  /**
   * Bump a replica's generation stamp to a new one.
   * Its on-disk meta file name is renamed to be the new one too.
   * 
   * @param replicaInfo a replica
   * @param newGS new generation stamp
   * @throws IOException if rename fails
   */
  private void bumpReplicaGS(ReplicaInfo replicaInfo, 
      long newGS) throws IOException { 
    long oldGS = replicaInfo.getGenerationStamp();
    File oldmeta = replicaInfo.getMetaFile();
    replicaInfo.setGenerationStamp(newGS);
    File newmeta = replicaInfo.getMetaFile();

    // rename meta file to new GS
    if (DataNode.LOG.isDebugEnabled()) {
      DataNode.LOG.debug("Renaming " + oldmeta + " to " + newmeta);
    }
    if (!oldmeta.renameTo(newmeta)) {
      replicaInfo.setGenerationStamp(oldGS); // restore old GS
      throw new IOException("Block " + (Block)replicaInfo + " reopen failed. " +
                            " Unable to move meta file  " + oldmeta +
                            " to " + newmeta);
    }
  }

  @Override
  public synchronized ReplicaInPipelineInterface createRbw(Block b)
      throws IOException {
    ReplicaInfo replicaInfo = volumeMap.get(b.getBlockId());
    if (replicaInfo != null) {
      throw new ReplicaAlreadyExistsException("Block " + b +
      " already exists in state " + replicaInfo.getState() +
      " and thus cannot be created.");
    }
    // create a new block
    FSVolume v = volumes.getNextVolume(b.getNumBytes());
    // create a rbw file to hold block in the designated volume
    File f = v.createRbwFile(b);
    ReplicaBeingWritten newReplicaInfo = new ReplicaBeingWritten(b.getBlockId(), 
        b.getGenerationStamp(), v, f.getParentFile());
    volumeMap.add(newReplicaInfo);
    return newReplicaInfo;
  }
  
  @Override
  public synchronized ReplicaInPipelineInterface recoverRbw(Block b,
      long newGS, long minBytesRcvd, long maxBytesRcvd)
      throws IOException {
    DataNode.LOG.info("Recover the RBW replica " + b);

    ReplicaInfo replicaInfo = volumeMap.get(b.getBlockId());
    if (replicaInfo == null) {
      throw new ReplicaNotFoundException(
          ReplicaNotFoundException.NON_EXISTENT_REPLICA + b);
    }
    
    // check the replica's state
    if (replicaInfo.getState() != ReplicaState.RBW) {
      throw new ReplicaNotFoundException(
          ReplicaNotFoundException.NON_RBW_REPLICA + replicaInfo);
    }
    ReplicaBeingWritten rbw = (ReplicaBeingWritten)replicaInfo;
    
    DataNode.LOG.info("Recovering replica " + rbw);

    // Stop the previous writer
    rbw.stopWriter();
    rbw.setWriter(Thread.currentThread());

    // check generation stamp
    long replicaGenerationStamp = rbw.getGenerationStamp();
    if (replicaGenerationStamp < b.getGenerationStamp() ||
        replicaGenerationStamp > newGS) {
      throw new ReplicaNotFoundException(
          ReplicaNotFoundException.UNEXPECTED_GS_REPLICA + b +
          ". Expected GS range is [" + b.getGenerationStamp() + ", " + 
          newGS + "].");
    }
    
    // check replica length
    if (rbw.getBytesAcked() < minBytesRcvd || rbw.getNumBytes() > maxBytesRcvd){
      throw new ReplicaNotFoundException("Unmatched length replica " + 
          replicaInfo + ": BytesAcked = " + rbw.getBytesAcked() + 
          " BytesRcvd = " + rbw.getNumBytes() + " are not in the range of [" + 
          minBytesRcvd + ", " + maxBytesRcvd + "].");
    }

    // bump the replica's generation stamp to newGS
    bumpReplicaGS(rbw, newGS);
    
    return rbw;
  }
  
  @Override
  public synchronized ReplicaInPipelineInterface createTemporary(Block b)
      throws IOException {
    ReplicaInfo replicaInfo = volumeMap.get(b.getBlockId());
    if (replicaInfo != null) {
      throw new ReplicaAlreadyExistsException("Block " + b +
          " already exists in state " + replicaInfo.getState() +
          " and thus cannot be created.");
    }
    
    FSVolume v = volumes.getNextVolume(b.getNumBytes());
    // create a temporary file to hold block in the designated volume
    File f = v.createTmpFile(b);
    ReplicaInPipeline newReplicaInfo = new ReplicaInPipeline(b.getBlockId(), 
        b.getGenerationStamp(), v, f.getParentFile());
    volumeMap.add(newReplicaInfo);
    
    return newReplicaInfo;
>>>>>>> 95a1f919
  }

  @Override // FSDatasetInterface
  public void recoverClose(Block b, long newGS,
      long expectedBlockLen) throws IOException {
    DataNode.LOG.info("Recover failed close " + b);
    // check replica's state
    ReplicaInfo replicaInfo = recoverCheck(b, newGS, expectedBlockLen);
    // bump the replica's GS
    bumpReplicaGS(replicaInfo, newGS);
    // finalize the replica if RBW
    if (replicaInfo.getState() == ReplicaState.RBW) {
      finalizeBlock(replicaInfo);
    }
  }
  
  /**
   * Bump a replica's generation stamp to a new one.
   * Its on-disk meta file name is renamed to be the new one too.
   * 
   * @param replicaInfo a replica
   * @param newGS new generation stamp
   * @throws IOException if rename fails
   */
  private void bumpReplicaGS(ReplicaInfo replicaInfo, 
      long newGS) throws IOException { 
    long oldGS = replicaInfo.getGenerationStamp();
    File oldmeta = replicaInfo.getMetaFile();
    replicaInfo.setGenerationStamp(newGS);
    File newmeta = replicaInfo.getMetaFile();

    // rename meta file to new GS
    if (DataNode.LOG.isDebugEnabled()) {
      DataNode.LOG.debug("Renaming " + oldmeta + " to " + newmeta);
    }
    if (!oldmeta.renameTo(newmeta)) {
      replicaInfo.setGenerationStamp(oldGS); // restore old GS
      throw new IOException("Block " + (Block)replicaInfo + " reopen failed. " +
                            " Unable to move meta file  " + oldmeta +
                            " to " + newmeta);
    }
  }

<<<<<<< HEAD
  @Override // FSDatasetInterface
  public synchronized ReplicaInPipelineInterface createRbw(Block b)
      throws IOException {
    ReplicaInfo replicaInfo = volumeMap.get(b.getBlockId());
    if (replicaInfo != null) {
      throw new ReplicaAlreadyExistsException("Block " + b +
      " already exists in state " + replicaInfo.getState() +
      " and thus cannot be created.");
    }
    // create a new block
    FSVolume v = volumes.getNextVolume(b.getNumBytes());
    // create a rbw file to hold block in the designated volume
    File f = v.createRbwFile(b);
    ReplicaBeingWritten newReplicaInfo = new ReplicaBeingWritten(b.getBlockId(), 
        b.getGenerationStamp(), v, f.getParentFile());
    volumeMap.add(newReplicaInfo);
    return newReplicaInfo;
  }
  
  @Override // FSDatasetInterface
  public synchronized ReplicaInPipelineInterface recoverRbw(Block b,
      long newGS, long minBytesRcvd, long maxBytesRcvd)
      throws IOException {
    DataNode.LOG.info("Recover the RBW replica " + b);

    ReplicaInfo replicaInfo = volumeMap.get(b.getBlockId());
    if (replicaInfo == null) {
      throw new ReplicaNotFoundException(
          ReplicaNotFoundException.NON_EXISTENT_REPLICA + b);
=======
  /**
   * Sets the offset in the block to which the
   * the next write will write data to.
   */
  public void setChannelPosition(Block b, BlockWriteStreams streams, 
                                 long dataOffset, long ckOffset) 
                                 throws IOException {
    long size = 0;
    synchronized (this) {
      size = getReplicaInfo(b).getBlockFile().length();
>>>>>>> 95a1f919
    }
    
    // check the replica's state
    if (replicaInfo.getState() != ReplicaState.RBW) {
      throw new ReplicaNotFoundException(
          ReplicaNotFoundException.NON_RBW_REPLICA + replicaInfo);
    }
    ReplicaBeingWritten rbw = (ReplicaBeingWritten)replicaInfo;
    
    DataNode.LOG.info("Recovering replica " + rbw);

    // Stop the previous writer
    rbw.stopWriter();
    rbw.setWriter(Thread.currentThread());

    // check generation stamp
    long replicaGenerationStamp = rbw.getGenerationStamp();
    if (replicaGenerationStamp < b.getGenerationStamp() ||
        replicaGenerationStamp > newGS) {
      throw new ReplicaNotFoundException(
          ReplicaNotFoundException.UNEXPECTED_GS_REPLICA + b +
          ". Expected GS range is [" + b.getGenerationStamp() + ", " + 
          newGS + "].");
    }
    
    // check replica length
    if (rbw.getBytesAcked() < minBytesRcvd || rbw.getNumBytes() > maxBytesRcvd){
      throw new ReplicaNotFoundException("Unmatched length replica " + 
          replicaInfo + ": BytesAcked = " + rbw.getBytesAcked() + 
          " BytesRcvd = " + rbw.getNumBytes() + " are not in the range of [" + 
          minBytesRcvd + ", " + maxBytesRcvd + "].");
    }

    // bump the replica's generation stamp to newGS
    bumpReplicaGS(rbw, newGS);
    
    return rbw;
  }
  
  @Override // FSDatasetInterface
  public synchronized ReplicaInPipelineInterface convertTemporaryToRbw(
      final Block b) throws IOException {
    final long blockId = b.getBlockId();
    final long expectedGs = b.getGenerationStamp();
    final long visible = b.getNumBytes();
    DataNode.LOG.info("Covert the temporary replica " + b
        + " to RBW, visible length is " + visible);

    // get replica
    final ReplicaInfo r = volumeMap.get(blockId);
    if (r == null) {
      throw new ReplicaNotFoundException(
          ReplicaNotFoundException.NON_EXISTENT_REPLICA + b);
    }
    // check the replica's state
    if (r.getState() != ReplicaState.TEMPORARY) {
      throw new ReplicaNotFoundException(
          "r.getState() != ReplicaState.TEMPORARY, r=" + r);
    }
    // check generation stamp
    if (r.getGenerationStamp() != expectedGs) {
      throw new ReplicaNotFoundException(
          "r.getGenerationStamp() != expectedGs = " + expectedGs + ", r=" + r);
    }
    // check length
    final long numBytes = r.getNumBytes();
    if (numBytes < visible) {
      throw new ReplicaNotFoundException(numBytes + " = numBytes < visible = "
          + visible + ", r=" + r);
    }
    // check volume
    final FSVolume v = r.getVolume();
    if (v == null) {
      throw new IOException("r.getVolume() = null, temp="  + r);
    }
    
    // move block files to the rbw directory
    final File dest = moveBlockFiles(b, r.getBlockFile(), v.rbwDir);
    // create RBW
    final ReplicaBeingWritten rbw = new ReplicaBeingWritten(
        blockId, numBytes, expectedGs,
        v, dest.getParentFile(), Thread.currentThread());
    rbw.setBytesAcked(visible);
    // overwrite the RBW in the volume map
    volumeMap.add(rbw);
    return rbw;
  }

  @Override // FSDatasetInterface
  public synchronized ReplicaInPipelineInterface createTemporary(Block b)
      throws IOException {
    ReplicaInfo replicaInfo = volumeMap.get(b.getBlockId());
    if (replicaInfo != null) {
      throw new ReplicaAlreadyExistsException("Block " + b +
          " already exists in state " + replicaInfo.getState() +
          " and thus cannot be created.");
    }
    
    FSVolume v = volumes.getNextVolume(b.getNumBytes());
    // create a temporary file to hold block in the designated volume
    File f = v.createTmpFile(b);
    ReplicaInPipeline newReplicaInfo = new ReplicaInPipeline(b.getBlockId(), 
        b.getGenerationStamp(), v, f.getParentFile());
    volumeMap.add(newReplicaInfo);
    
    return newReplicaInfo;
  }

  /**
   * Sets the offset in the meta file so that the
   * last checksum will be overwritten.
   */
  @Override // FSDatasetInterface
  public void adjustCrcChannelPosition(Block b, BlockWriteStreams streams, 
      int checksumSize) throws IOException {
    FileOutputStream file = (FileOutputStream) streams.checksumOut;
    FileChannel channel = file.getChannel();
    long oldPos = channel.position();
    long newPos = oldPos - checksumSize;
    if (DataNode.LOG.isDebugEnabled()) {
      DataNode.LOG.debug("Changing meta file offset of block " + b + " from " +
          oldPos + " to " + newPos);
    }
    channel.position(newPos);
  }

  synchronized File createTmpFile( FSVolume vol, Block blk ) throws IOException {
    if ( vol == null ) {
      vol = getReplicaInfo( blk ).getVolume();
      if ( vol == null ) {
        throw new IOException("Could not find volume for block " + blk);
      }
    }
    return vol.createTmpFile(blk);
  }

  //
  // REMIND - mjc - eventually we should have a timeout system
  // in place to clean up block files left by abandoned clients.
  // We should have some timer in place, so that if a blockfile
  // is created but non-valid, and has been idle for >48 hours,
  // we can GC it safely.
  //

  /**
   * Complete the block write!
   */
  @Override // FSDatasetInterface
  public synchronized void finalizeBlock(Block b) throws IOException {
    ReplicaInfo replicaInfo = getReplicaInfo(b);
    if (replicaInfo.getState() == ReplicaState.FINALIZED) {
      // this is legal, when recovery happens on a file that has
      // been opened for append but never modified
      return;
    }
    finalizeReplica(replicaInfo);
  }
  
  private synchronized FinalizedReplica finalizeReplica(ReplicaInfo replicaInfo)
  throws IOException {
    FinalizedReplica newReplicaInfo = null;
    if (replicaInfo.getState() == ReplicaState.RUR &&
       ((ReplicaUnderRecovery)replicaInfo).getOrignalReplicaState() == 
         ReplicaState.FINALIZED) {
      newReplicaInfo = (FinalizedReplica)
             ((ReplicaUnderRecovery)replicaInfo).getOriginalReplica();
    } else {
      FSVolume v = replicaInfo.getVolume();
      File f = replicaInfo.getBlockFile();
      if (v == null) {
        throw new IOException("No volume for temporary file " + f + 
            " for block " + replicaInfo);
      }

      File dest = v.addBlock(replicaInfo, f);
      newReplicaInfo = new FinalizedReplica(replicaInfo, v, dest.getParentFile());
    }
    volumeMap.add(newReplicaInfo);
    return newReplicaInfo;
  }

  /**
   * Remove the temporary block file (if any)
   */
  @Override // FSDatasetInterface
  public synchronized void unfinalizeBlock(Block b) throws IOException {
    ReplicaInfo replicaInfo = volumeMap.get(b);
    if (replicaInfo != null && replicaInfo.getState() == ReplicaState.TEMPORARY) {
      // remove from volumeMap
      volumeMap.remove(b);
      
      // delete the on-disk temp file
      if (delBlockFromDisk(replicaInfo.getBlockFile(), 
          replicaInfo.getMetaFile(), b)) {
        DataNode.LOG.warn("Block " + b + " unfinalized and removed. " );
      }
    }
  }

  /**
   * Remove a block from disk
   * @param blockFile block file
   * @param metaFile block meta file
   * @param b a block
   * @return true if on-disk files are deleted; false otherwise
   */
  private boolean delBlockFromDisk(File blockFile, File metaFile, Block b) {
    if (blockFile == null) {
      DataNode.LOG.warn("No file exists for block: " + b);
      return true;
    }
    
    if (!blockFile.delete()) {
      DataNode.LOG.warn("Not able to delete the block file: " + blockFile);
      return false;
    } else { // remove the meta file
      if (metaFile != null && !metaFile.delete()) {
        DataNode.LOG.warn(
            "Not able to delete the meta block file: " + metaFile);
        return false;
      }
    }
    return true;
  }

  /**
   * Generates a block report from the in-memory block map.
   */
<<<<<<< HEAD
  @Override // FSDatasetInterface
=======
>>>>>>> 95a1f919
  public BlockListAsLongs getBlockReport() {
    ArrayList<ReplicaInfo> finalized =
      new ArrayList<ReplicaInfo>(volumeMap.size());
    ArrayList<ReplicaInfo> uc = new ArrayList<ReplicaInfo>();
    synchronized(this) {
      for (ReplicaInfo b : volumeMap.replicas()) {
        switch(b.getState()) {
        case FINALIZED:
          finalized.add(b);
          break;
        case RBW:
        case RWR:
          uc.add(b);
          break;
        case RUR:
          ReplicaUnderRecovery rur = (ReplicaUnderRecovery)b;
          uc.add(rur.getOriginalReplica());
          break;
        case TEMPORARY:
          break;
        default:
          assert false : "Illegal ReplicaInfo state.";
        }
      }
      return new BlockListAsLongs(finalized, uc);
    }
  }

  /**
   * Get the block list from in-memory blockmap. Note if <deepcopy>
   * is false, reference to the block in the volumeMap is returned. This block
   * should not be changed. Suitable synchronization using {@link FSDataset}
   * is needed to handle concurrent modification to the block.
   */
  synchronized Block[] getBlockList(boolean deepcopy) {
    Block[] list = volumeMap.replicas().toArray(new Block[volumeMap.size()]);
    if (deepcopy) {
      for (int i = 0; i < list.length; i++) {
        list[i] = new Block(list[i]);
      }
    }
    return list;
  }

  /**
   * Get the list of finalized blocks from in-memory blockmap.
   */
  synchronized List<Block> getFinalizedBlocks() {
    ArrayList<Block> finalized = new ArrayList<Block>(volumeMap.size());
    for (ReplicaInfo b : volumeMap.replicas()) {
      if(b.getState() == ReplicaState.FINALIZED) {
        finalized.add(new Block(b));
      }
    }
    return finalized;
  }

  /**
   * Check whether the given block is a valid one.
   * valid means finalized
   */
  @Override // FSDatasetInterface
  public boolean isValidBlock(Block b) {
<<<<<<< HEAD
    return isValid(b, ReplicaState.FINALIZED);
  }

  /**
   * Check whether the given block is a valid RBW.
   */
  @Override // {@link FSDatasetInterface}
  public boolean isValidRbw(final Block b) {
    return isValid(b, ReplicaState.RBW);
  }

  /** Does the block exist and have the given state? */
  private boolean isValid(final Block b, final ReplicaState state) {
    final ReplicaInfo replicaInfo = volumeMap.get(b);
    return replicaInfo != null
        && replicaInfo.getState() == state
        && replicaInfo.getBlockFile().exists();
=======
    ReplicaInfo replicaInfo = volumeMap.get(b);
    if (replicaInfo == null || 
        replicaInfo.getState() != ReplicaState.FINALIZED) {
      return false;
    }
    return replicaInfo.getBlockFile().exists();
>>>>>>> 95a1f919
  }

  /**
   * Find the file corresponding to the block and return it if it exists.
   */
  File validateBlockFile(Block b) throws IOException {
    //Should we check for metadata file too?
    File f = getFile(b);
    
    if(f != null ) {
      if(f.exists())
        return f;
   
      // if file is not null, but doesn't exist - possibly disk failed
      DataNode datanode = DataNode.getDataNode();
      datanode.checkDiskError();
    }
    
    if (InterDatanodeProtocol.LOG.isDebugEnabled()) {
      InterDatanodeProtocol.LOG.debug("b=" + b + ", f=" + f);
    }
    return null;
  }

<<<<<<< HEAD
  /** Check the files of a replica. */
  static void checkReplicaFiles(final ReplicaInfo r) throws IOException {
    //check replica's file
=======
  /** {@inheritDoc} */
  public void validateBlockMetadata(Block b) throws IOException {
    checkReplicaFiles(getReplicaInfo(b));
  }

  /** Check the files of a replica. */
  static void checkReplicaFiles(final ReplicaInfo r) throws IOException {
>>>>>>> 95a1f919
    final File f = r.getBlockFile();
    if (!f.exists()) {
      throw new FileNotFoundException("File " + f + " not found, r=" + r);
    }
<<<<<<< HEAD
    if (r.getBytesOnDisk() != f.length()) {
      throw new IOException("File length mismatched.  The length of "
          + f + " is " + f.length() + " but r=" + r);
    }

    //check replica's meta file
=======
    if (r.getNumBytes() != f.length()) {
      throw new IOException("File length mismatched."
          + f + " length is " + f.length() + " but r=" + r);
    }
>>>>>>> 95a1f919
    final File metafile = getMetaFile(f, r);
    if (!metafile.exists()) {
      throw new IOException("Metafile " + metafile + " does not exist, r=" + r);
    }
    if (metafile.length() == 0) {
      throw new IOException("Metafile " + metafile + " is empty, r=" + r);
    }
  }

  /**
   * We're informed that a block is no longer valid.  We
   * could lazily garbage-collect the block, but why bother?
   * just get rid of it.
   */
  @Override // FSDatasetInterface
  public void invalidate(Block invalidBlks[]) throws IOException {
    boolean error = false;
    for (int i = 0; i < invalidBlks.length; i++) {
      File f = null;
      FSVolume v;
      synchronized (this) {
        f = getFile(invalidBlks[i]);
        ReplicaInfo dinfo = volumeMap.get(invalidBlks[i]);
        if (dinfo == null || 
            dinfo.getGenerationStamp() != invalidBlks[i].getGenerationStamp()) {
          DataNode.LOG.warn("Unexpected error trying to delete block "
                           + invalidBlks[i] + 
                           ". BlockInfo not found in volumeMap.");
          error = true;
          continue;
        }
        v = dinfo.getVolume();
        if (f == null) {
          DataNode.LOG.warn("Unexpected error trying to delete block "
                            + invalidBlks[i] + 
                            ". Block not found in blockMap." +
                            ((v == null) ? " " : " Block found in volumeMap."));
          error = true;
          continue;
        }
        if (v == null) {
          DataNode.LOG.warn("Unexpected error trying to delete block "
                            + invalidBlks[i] + 
                            ". No volume for this block." +
                            " Block found in blockMap. " + f + ".");
          error = true;
          continue;
        }
        File parent = f.getParentFile();
        if (parent == null) {
          DataNode.LOG.warn("Unexpected error trying to delete block "
                            + invalidBlks[i] + 
                            ". Parent not found for file " + f + ".");
          error = true;
          continue;
        }
        ReplicaState replicaState = dinfo.getState();
        if (replicaState == ReplicaState.FINALIZED || 
            (replicaState == ReplicaState.RUR && 
                ((ReplicaUnderRecovery)dinfo).getOrignalReplicaState() == 
                  ReplicaState.FINALIZED)) {
          v.clearPath(parent);
        }
        volumeMap.remove(invalidBlks[i]);
      }
      File metaFile = getMetaFile( f, invalidBlks[i] );
      long dfsBytes = f.length() + metaFile.length();
      
      // Delete the block asynchronously to make sure we can do it fast enough
      asyncDiskService.deleteAsync(v, f, metaFile, dfsBytes, invalidBlks[i].toString());
    }
    if (error) {
      throw new IOException("Error in deleting blocks.");
    }
  }

  /**
   * Turn the block identifier into a filename; ignore generation stamp!!!
   */
  public synchronized File getFile(Block b) {
    return getFile(b.getBlockId());
  }

  /**
   * Turn the block identifier into a filename
   * @param blockId a block's id
   * @return on disk data file path; null if the replica does not exist
   */
  private File getFile(long blockId) {
    ReplicaInfo info = volumeMap.get(blockId);
    if (info != null) {
      return info.getBlockFile();
    }
    return null;    
  }
  /**
   * check if a data directory is healthy
   * if some volumes failed - make sure to remove all the blocks that belong
   * to these volumes
   * @throws DiskErrorException
   */
  @Override // FSDatasetInterface
  public void checkDataDir() throws DiskErrorException {
<<<<<<< HEAD
    long totalBlocks=0, removedBlocks=0;
    List<FSVolume> failedVols =  volumes.checkDirs();
    
    // If there no failed volumes return
    if (failedVols == null) { 
      return;
    }
    
    // Otherwise remove blocks for the failed volumes
    long mlsec = System.currentTimeMillis();
    synchronized (this) {
      Iterator<ReplicaInfo> ib = volumeMap.replicas().iterator();
      while (ib.hasNext()) {
        ReplicaInfo b = ib.next();
        totalBlocks++;
        // check if the volume block belongs to still valid
        FSVolume vol = b.getVolume();
        for (FSVolume fv: failedVols) {
          if (vol == fv) {
            DataNode.LOG.warn("Removing replica info for block " + 
              b.getBlockId() + " on failed volume " + 
              vol.dataDir.dir.getAbsolutePath());
            ib.remove();
            removedBlocks++;
=======
    long total_blocks=0, removed_blocks=0;
    List<FSVolume> failed_vols =  volumes.checkDirs();
    
    //if there no failed volumes return
    if(failed_vols == null) 
      return;
    
    // else 
    // remove related blocks
    long mlsec = System.currentTimeMillis();
    synchronized (this) {
      Iterator<ReplicaInfo> ib = volumeMap.replicas().iterator();
      while(ib.hasNext()) {
        ReplicaInfo b = ib.next();
        total_blocks ++;
        // check if the volume block belongs to still valid
        FSVolume vol = b.getVolume();
        for(FSVolume fv: failed_vols) {
          if(vol == fv) {
            DataNode.LOG.warn("removing block " + b.getBlockId() + " from vol " 
                + vol.dataDir.dir.getAbsolutePath());
            ib.remove();
            removed_blocks++;
>>>>>>> 95a1f919
            break;
          }
        }
      }
    } // end of sync
    mlsec = System.currentTimeMillis() - mlsec;
<<<<<<< HEAD
    DataNode.LOG.warn("Removed " + removedBlocks + " out of " + totalBlocks +
=======
    DataNode.LOG.warn("Removed " + removed_blocks + " out of " + total_blocks +
>>>>>>> 95a1f919
        "(took " + mlsec + " millisecs)");

    // report the error
    StringBuilder sb = new StringBuilder();
<<<<<<< HEAD
    for (FSVolume fv : failedVols) {
=======
    for(FSVolume fv : failed_vols) {
>>>>>>> 95a1f919
      sb.append(fv.dataDir.dir.getAbsolutePath() + ";");
    }

    throw  new DiskErrorException("DataNode failed volumes:" + sb);
<<<<<<< HEAD
=======
  
>>>>>>> 95a1f919
  }
    

  @Override // FSDatasetInterface
  public String toString() {
    return "FSDataset{dirpath='"+volumes+"'}";
  }

  private ObjectName mbeanName;
  private Random rand = new Random();
  
  /**
   * Register the FSDataset MBean using the name
   *        "hadoop:service=DataNode,name=FSDatasetState-<storageid>"
   */
  void registerMBean(final String storageId) {
    // We wrap to bypass standard mbean naming convetion.
    // This wraping can be removed in java 6 as it is more flexible in 
    // package naming for mbeans and their impl.
    StandardMBean bean;
    String storageName;
    if (storageId == null || storageId.equals("")) {// Temp fix for the uninitialized storage
      storageName = "UndefinedStorageId" + rand.nextInt();
    } else {
      storageName = storageId;
    }
    try {
      bean = new StandardMBean(this,FSDatasetMBean.class);
      mbeanName = MBeanUtil.registerMBean("DataNode", "FSDatasetState-" + storageName, bean);
    } catch (NotCompliantMBeanException e) {
      e.printStackTrace();
    }
 
    DataNode.LOG.info("Registered FSDatasetStatusMBean");
  }

  @Override // FSDatasetInterface
  public void shutdown() {
    if (mbeanName != null)
      MBeanUtil.unregisterMBean(mbeanName);
    
    if (asyncDiskService != null) {
      asyncDiskService.shutdown();
    }
    
    if(volumes != null) {
      for (FSVolume volume : volumes.volumes) {
        if(volume != null) {
          volume.dfsUsage.shutdown();
        }
      }
    }
  }

  public String getStorageInfo() {
    return toString();
  }

  /**
   * Reconcile the difference between blocks on the disk and blocks in
   * volumeMap
   *
   * Check the given block for inconsistencies. Look at the
   * current state of the block and reconcile the differences as follows:
   * <ul>
   * <li>If the block file is missing, delete the block from volumeMap</li>
   * <li>If the block file exists and the block is missing in volumeMap,
   * add the block to volumeMap <li>
   * <li>If generation stamp does not match, then update the block with right
   * generation stamp</li>
   * <li>If the block length in memory does not match the actual block file length
   * then mark the block as corrupt and update the block length in memory</li>
   * <li>If the file in {@link ReplicaInfo} does not match the file on
   * the disk, update {@link ReplicaInfo} with the correct file</li>
   * </ul>
   *
   * @param blockId Block that differs
   * @param diskFile Block file on the disk
   * @param diskMetaFile Metadata file from on the disk
   * @param vol Volume of the block file
   */
  public void checkAndUpdate(long blockId, File diskFile,
      File diskMetaFile, FSVolume vol) {
    DataNode datanode = DataNode.getDataNode();
    Block corruptBlock = null;
    ReplicaInfo memBlockInfo;
    synchronized (this) {
      memBlockInfo = volumeMap.get(blockId);
      if (memBlockInfo != null && memBlockInfo.getState() != ReplicaState.FINALIZED) {
        // Block is not finalized - ignore the difference
        return;
      }

      final long diskGS = diskMetaFile != null && diskMetaFile.exists() ?
          Block.getGenerationStamp(diskMetaFile.getName()) :
            GenerationStamp.GRANDFATHER_GENERATION_STAMP;

      if (diskFile == null || !diskFile.exists()) {
        if (memBlockInfo == null) {
          // Block file does not exist and block does not exist in memory
          // If metadata file exists then delete it
          if (diskMetaFile != null && diskMetaFile.exists()
              && diskMetaFile.delete()) {
            DataNode.LOG.warn("Deleted a metadata file without a block "
                + diskMetaFile.getAbsolutePath());
          }
          return;
        }
        if (!memBlockInfo.getBlockFile().exists()) {
          // Block is in memory and not on the disk
          // Remove the block from volumeMap
          volumeMap.remove(blockId);
          if (datanode.blockScanner != null) {
            datanode.blockScanner.deleteBlock(new Block(blockId));
          }
          DataNode.LOG.warn("Removed block " + blockId
              + " from memory with missing block file on the disk");
          // Finally remove the metadata file
          if (diskMetaFile != null && diskMetaFile.exists()
              && diskMetaFile.delete()) {
            DataNode.LOG.warn("Deleted a metadata file for the deleted block "
                + diskMetaFile.getAbsolutePath());
          }
        }
        return;
      }
      /*
       * Block file exists on the disk
       */
      if (memBlockInfo == null) {
        // Block is missing in memory - add the block to volumeMap
        ReplicaInfo diskBlockInfo = new FinalizedReplica(blockId, 
            diskFile.length(), diskGS, vol, diskFile.getParentFile());
        volumeMap.add(diskBlockInfo);
        if (datanode.blockScanner != null) {
          datanode.blockScanner.addBlock(diskBlockInfo);
        }
        DataNode.LOG.warn("Added missing block to memory " + (Block)diskBlockInfo);
        return;
      }
      /*
       * Block exists in volumeMap and the block file exists on the disk
       */
      // Compare block files
      File memFile = memBlockInfo.getBlockFile();
      if (memFile.exists()) {
        if (memFile.compareTo(diskFile) != 0) {
          DataNode.LOG.warn("Block file " + memFile.getAbsolutePath()
              + " does not match file found by scan "
              + diskFile.getAbsolutePath());
          // TODO: Should the diskFile be deleted?
        }
      } else {
        // Block refers to a block file that does not exist.
        // Update the block with the file found on the disk. Since the block
        // file and metadata file are found as a pair on the disk, update
        // the block based on the metadata file found on the disk
        DataNode.LOG.warn("Block file in volumeMap "
            + memFile.getAbsolutePath()
            + " does not exist. Updating it to the file found during scan "
            + diskFile.getAbsolutePath());
        memBlockInfo.setDir(diskFile.getParentFile());
        memFile = diskFile;

        DataNode.LOG.warn("Updating generation stamp for block " + blockId
            + " from " + memBlockInfo.getGenerationStamp() + " to " + diskGS);
        memBlockInfo.setGenerationStamp(diskGS);
      }

      // Compare generation stamp
      if (memBlockInfo.getGenerationStamp() != diskGS) {
        File memMetaFile = getMetaFile(diskFile, memBlockInfo);
        if (memMetaFile.exists()) {
          if (memMetaFile.compareTo(diskMetaFile) != 0) {
            DataNode.LOG.warn("Metadata file in memory "
                + memMetaFile.getAbsolutePath()
                + " does not match file found by scan "
                + diskMetaFile.getAbsolutePath());
          }
        } else {
          // Metadata file corresponding to block in memory is missing
          // If metadata file found during the scan is on the same directory
          // as the block file, then use the generation stamp from it
          long gs = diskMetaFile != null && diskMetaFile.exists()
              && diskMetaFile.getParent().equals(memFile.getParent()) ? diskGS
              : GenerationStamp.GRANDFATHER_GENERATION_STAMP;

          DataNode.LOG.warn("Updating generation stamp for block " + blockId
              + " from " + memBlockInfo.getGenerationStamp() + " to " + gs);

          memBlockInfo.setGenerationStamp(gs);
        }
      }

      // Compare block size
      if (memBlockInfo.getNumBytes() != memFile.length()) {
        // Update the length based on the block file
        corruptBlock = new Block(memBlockInfo);
        DataNode.LOG.warn("Updating size of block " + blockId + " from "
            + memBlockInfo.getNumBytes() + " to " + memFile.length());
        memBlockInfo.setNumBytes(memFile.length());
      }
    }

    // Send corrupt block report outside the lock
    if (corruptBlock != null) {
      DatanodeInfo[] dnArr = { new DatanodeInfo(datanode.dnRegistration) };
      LocatedBlock[] blocks = { new LocatedBlock(corruptBlock, dnArr) };
      try {
        datanode.namenode.reportBadBlocks(blocks);
        DataNode.LOG.warn("Reporting the block " + corruptBlock
            + " as corrupt due to length mismatch");
      } catch (IOException e) {
        DataNode.LOG.warn("Failed to repot bad block " + corruptBlock
            + "Exception:" + StringUtils.stringifyException(e));
      }
    }
  }

<<<<<<< HEAD
  /**
   * @deprecated use {@link #fetchReplicaInfo(long)} instead.
   */
  @Override // FSDatasetInterface
  @Deprecated
=======
  @Override
>>>>>>> 95a1f919
  public ReplicaInfo getReplica(long blockId) {
    assert(Thread.holdsLock(this));
    return volumeMap.get(blockId);
  }

  @Override // FSDatasetInterface
  public synchronized ReplicaRecoveryInfo initReplicaRecovery(
      RecoveringBlock rBlock) throws IOException {
    return initReplicaRecovery(
        volumeMap, rBlock.getBlock(), rBlock.getNewGenerationStamp());
  }

  /** static version of {@link #initReplicaRecovery(Block, long)}. */
  static ReplicaRecoveryInfo initReplicaRecovery(
      ReplicasMap map, Block block, long recoveryId) throws IOException {
    final ReplicaInfo replica = map.get(block.getBlockId());
    DataNode.LOG.info("initReplicaRecovery: block=" + block
        + ", recoveryId=" + recoveryId
        + ", replica=" + replica);

    //check replica
    if (replica == null) {
      return null;
    }

    //stop writer if there is any
    if (replica instanceof ReplicaInPipeline) {
<<<<<<< HEAD
      final ReplicaInPipeline rip = (ReplicaInPipeline)replica;
      rip.stopWriter();

      //check replica bytes on disk.
      if (rip.getBytesOnDisk() < rip.getVisibleLength()) {
        throw new IOException("THIS IS NOT SUPPOSED TO HAPPEN:"
            + " getBytesOnDisk() < getVisibleLength(), rip=" + rip);
      }

      //check the replica's files
      checkReplicaFiles(rip);
    }

    //check generation stamp
    if (replica.getGenerationStamp() < block.getGenerationStamp()) {
      throw new IOException(
          "replica.getGenerationStamp() < block.getGenerationStamp(), block="
          + block + ", replica=" + replica);
    }

    //check recovery id
    if (replica.getGenerationStamp() >= recoveryId) {
      throw new IOException("THIS IS NOT SUPPOSED TO HAPPEN:"
          + " replica.getGenerationStamp() >= recoveryId = " + recoveryId
          + ", block=" + block + ", replica=" + replica);
    }

    //check RUR
    final ReplicaUnderRecovery rur;
    if (replica.getState() == ReplicaState.RUR) {
      rur = (ReplicaUnderRecovery)replica;
      if (rur.getRecoveryID() >= recoveryId) {
        throw new RecoveryInProgressException(
            "rur.getRecoveryID() >= recoveryId = " + recoveryId
            + ", block=" + block + ", rur=" + rur);
      }
=======
      ((ReplicaInPipeline)replica).stopWriter();
    }

    //check generation stamp
    if (replica.getGenerationStamp() < block.getGenerationStamp()) {
      throw new IOException(
          "replica.getGenerationStamp() < block.getGenerationStamp(), block="
          + block + ", replica=" + replica);
    }

    //check recovery id
    if (replica.getGenerationStamp() >= recoveryId) {
      throw new IOException("THIS IS NOT SUPPOSED TO HAPPEN:"
          + " replica.getGenerationStamp() >= recoveryId = " + recoveryId
          + ", block=" + block + ", replica=" + replica);
    }

    //check RUR
    final ReplicaUnderRecovery rur;
    if (replica.getState() == ReplicaState.RUR) {
      rur = (ReplicaUnderRecovery)replica;
      if (rur.getRecoveryID() >= recoveryId) {
        throw new RecoveryInProgressException(
            "rur.getRecoveryID() >= recoveryId = " + recoveryId
            + ", block=" + block + ", rur=" + rur);
      }
>>>>>>> 95a1f919
      final long oldRecoveryID = rur.getRecoveryID();
      rur.setRecoveryID(recoveryId);
      DataNode.LOG.info("initReplicaRecovery: update recovery id for " + block
          + " from " + oldRecoveryID + " to " + recoveryId);
    }
    else {
      rur = new ReplicaUnderRecovery(replica, recoveryId);
      map.add(rur);
      DataNode.LOG.info("initReplicaRecovery: changing replica state for "
          + block + " from " + replica.getState()
          + " to " + rur.getState());
    }
    return rur.createInfo();
  }

<<<<<<< HEAD
  @Override // FSDatasetInterface
  public synchronized ReplicaInfo updateReplicaUnderRecovery(
                                    final Block oldBlock,
                                    final long recoveryId,
                                    final long newlength) throws IOException {
    //get replica
    final ReplicaInfo replica = volumeMap.get(oldBlock.getBlockId());
    DataNode.LOG.info("updateReplica: block=" + oldBlock
=======
  /** Update a replica of a block. */
  synchronized void updateReplica(final Block block, final long recoveryId,
      final long newlength) throws IOException {
    //get replica
    final ReplicaInfo replica = volumeMap.get(block.getBlockId());
    DataNode.LOG.info("updateReplica: block=" + block
>>>>>>> 95a1f919
        + ", recoveryId=" + recoveryId
        + ", length=" + newlength
        + ", replica=" + replica);

    //check replica
    if (replica == null) {
<<<<<<< HEAD
      throw new ReplicaNotFoundException(oldBlock);
    }

    //check replica state
    if (replica.getState() != ReplicaState.RUR) {
      throw new IOException("replica.getState() != " + ReplicaState.RUR
          + ", replica=" + replica);
    }

    //check replica's byte on disk
    if (replica.getBytesOnDisk() != oldBlock.getNumBytes()) {
      throw new IOException("THIS IS NOT SUPPOSED TO HAPPEN:"
          + " replica.getBytesOnDisk() != block.getNumBytes(), block="
          + oldBlock + ", replica=" + replica);
    }

    //check replica files before update
    checkReplicaFiles(replica);

    //update replica
    final FinalizedReplica finalized = updateReplicaUnderRecovery(
        (ReplicaUnderRecovery)replica, recoveryId, newlength);

    //check replica files after update
    checkReplicaFiles(finalized);
    return finalized;
  }

  private FinalizedReplica updateReplicaUnderRecovery(
                                          ReplicaUnderRecovery rur,
                                          long recoveryId,
                                          long newlength) throws IOException {
    //check recovery id
    if (rur.getRecoveryID() != recoveryId) {
      throw new IOException("rur.getRecoveryID() != recoveryId = " + recoveryId
          + ", rur=" + rur);
    }

    // bump rur's GS to be recovery id
    bumpReplicaGS(rur, recoveryId);

    //update length
    final File replicafile = rur.getBlockFile();
    if (rur.getNumBytes() < newlength) {
      throw new IOException("rur.getNumBytes() < newlength = " + newlength
          + ", rur=" + rur);
    }
    if (rur.getNumBytes() > newlength) {
      rur.unlinkBlock(1);
      truncateBlock(replicafile, rur.getMetaFile(), rur.getNumBytes(), newlength);
      // update RUR with the new length
      rur.setNumBytes(newlength);
   }

    // finalize the block
    return finalizeReplica(rur);
  }

  @Override // FSDatasetInterface
  public synchronized long getReplicaVisibleLength(final Block block)
  throws IOException {
    final Replica replica = volumeMap.get(block.getBlockId());
    if (replica == null) {
      throw new ReplicaNotFoundException(block);
    }
    if (replica.getGenerationStamp() < block.getGenerationStamp()) {
      throw new IOException(
          "replica.getGenerationStamp() < block.getGenerationStamp(), block="
          + block + ", replica=" + replica);
    }
    return replica.getVisibleLength();
  }
  /**
   * Class for representing the Datanode volume information
   */
  static class VolumeInfo {
    final String directory;
    final long usedSpace;
    final long freeSpace;
    final long reservedSpace;

    VolumeInfo(String dir, long usedSpace, long freeSpace, long reservedSpace) {
      this.directory = dir;
      this.usedSpace = usedSpace;
      this.freeSpace = freeSpace;
      this.reservedSpace = reservedSpace;
    }
  }  
  
  synchronized Collection<VolumeInfo> getVolumeInfo() {
    Collection<VolumeInfo> info = new ArrayList<VolumeInfo>();
    synchronized(volumes.volumes) {
      for (FSVolume volume : volumes.volumes) {
        long used = 0;
        try {
          used = volume.getDfsUsed();
        } catch (IOException e) {
          DataNode.LOG.warn(e.getMessage());
        }
        
        long free= 0;
        try {
          free = volume.getAvailable();
        } catch (IOException e) {
          DataNode.LOG.warn(e.getMessage());
        }
        
        info.add(new VolumeInfo(volume.toString(), used, free, 
            volume.getReserved()));
      }
      return info;
    }
=======
      throw new ReplicaNotFoundException(block);
    }

    //check replica state
    if (replica.getState() != ReplicaState.RUR) {
      throw new IOException("replica.getState() != " + ReplicaState.RUR
          + ", replica=" + replica);
    }

    //check replica files before update
    checkReplicaFiles(replica);

    //update replica
    final ReplicaInfo finalized = (ReplicaInfo)updateReplicaUnderRecovery(
                                    replica, recoveryId, newlength);

    //check replica files after update
    checkReplicaFiles(finalized);
  }

  @Override // FSDatasetInterface
  public synchronized FinalizedReplica updateReplicaUnderRecovery(
                                          Block oldBlock,
                                          long recoveryId,
                                          long newlength) throws IOException {
    Replica r = getReplica(oldBlock.getBlockId());
    if(r.getState() != ReplicaState.RUR)
      throw new IOException("Replica " + r + " must be under recovery.");
    ReplicaUnderRecovery rur = (ReplicaUnderRecovery)r;
    DataNode.LOG.info("updateReplicaUnderRecovery: recoveryId=" + recoveryId
        + ", newlength=" + newlength
        + ", rur=" + rur);

    //check recovery id
    if (rur.getRecoveryID() != recoveryId) {
      throw new IOException("rur.getRecoveryID() != recoveryId = " + recoveryId
          + ", rur=" + rur);
    }

    // bump rur's GS to be recovery id
    bumpReplicaGS(rur, recoveryId);

    //update length
    final File replicafile = rur.getBlockFile();
    if (rur.getNumBytes() < newlength) {
      throw new IOException("rur.getNumBytes() < newlength = " + newlength
          + ", rur=" + rur);
    }
    if (rur.getNumBytes() > newlength) {
      rur.unlinkBlock(1);
      truncateBlock(replicafile, rur.getMetaFile(), rur.getNumBytes(), newlength);
      // update RUR with the new length
      rur.setNumBytes(newlength);
   }

    // finalize the block
    return finalizeReplica(rur);
  }

  @Override // FSDatasetInterface
  public synchronized long getReplicaVisibleLength(final Block block)
  throws IOException {
    final Replica replica = getReplica(block.getBlockId());
    if (replica == null) {
      throw new ReplicaNotFoundException(block);
    }
    if (replica.getGenerationStamp() < block.getGenerationStamp()) {
      throw new IOException(
          "replica.getGenerationStamp() < block.getGenerationStamp(), block="
          + block + ", replica=" + replica);
    }
    return replica.getVisibleLength();
>>>>>>> 95a1f919
  }
}<|MERGE_RESOLUTION|>--- conflicted
+++ resolved
@@ -27,15 +27,10 @@
 import java.io.IOException;
 import java.io.InputStream;
 import java.io.RandomAccessFile;
-<<<<<<< HEAD
 import java.nio.channels.FileChannel;
 import java.util.ArrayList;
 import java.util.Arrays;
 import java.util.Collection;
-=======
-import java.util.ArrayList;
-import java.util.Arrays;
->>>>>>> 95a1f919
 import java.util.Iterator;
 import java.util.List;
 import java.util.Random;
@@ -44,18 +39,12 @@
 import javax.management.ObjectName;
 import javax.management.StandardMBean;
 
-<<<<<<< HEAD
 import org.apache.hadoop.classification.InterfaceAudience;
-=======
->>>>>>> 95a1f919
 import org.apache.hadoop.conf.Configuration;
 import org.apache.hadoop.fs.DF;
 import org.apache.hadoop.fs.DU;
 import org.apache.hadoop.fs.FileUtil;
-<<<<<<< HEAD
 import org.apache.hadoop.hdfs.DFSConfigKeys;
-=======
->>>>>>> 95a1f919
 import org.apache.hadoop.hdfs.protocol.Block;
 import org.apache.hadoop.hdfs.protocol.BlockListAsLongs;
 import org.apache.hadoop.hdfs.protocol.DatanodeInfo;
@@ -72,11 +61,8 @@
 import org.apache.hadoop.util.StringUtils;
 import org.apache.hadoop.util.DiskChecker.DiskErrorException;
 import org.apache.hadoop.util.DiskChecker.DiskOutOfSpaceException;
-<<<<<<< HEAD
 import org.apache.hadoop.util.ReflectionUtils;
 import org.apache.hadoop.hdfs.server.common.GenerationStamp;
-=======
->>>>>>> 95a1f919
 import org.apache.hadoop.hdfs.server.common.HdfsConstants.ReplicaState;
 import org.apache.hadoop.io.IOUtils;
 
@@ -141,25 +127,7 @@
     private File addBlock(Block b, File src, boolean createOk, 
                           boolean resetIdx) throws IOException {
       if (numBlocks < maxBlocksPerDir) {
-<<<<<<< HEAD
         final File dest = moveBlockFiles(b, src, dir);
-=======
-        File dest = new File(dir, b.getBlockName());
-        File metaData = getMetaFile( src, b );
-        File newmeta = getMetaFile(dest, b);
-        if ( ! metaData.renameTo( newmeta ) ||
-            ! src.renameTo( dest ) ) {
-          throw new IOException( "could not move files for " + b +
-                                 " from " + src + " to " + 
-                                 dest.getAbsolutePath() + " or from"
-                                 + metaData + " to " + newmeta);
-        }
-        if (DataNode.LOG.isDebugEnabled()) {
-          DataNode.LOG.debug("addBlock: Moved " + metaData + " to " + newmeta);
-          DataNode.LOG.debug("addBlock: Moved " + src + " to " + dest);
-        }
-
->>>>>>> 95a1f919
         numBlocks += 1;
         return dest;
       }
@@ -198,29 +166,6 @@
       return children[ lastChildIdx ].addBlock(b, src, true, false); 
     }
 
-<<<<<<< HEAD
-=======
-    /** Find the metadata file for the specified block file.
-     * Return the generation stamp from the name of the metafile.
-     */
-    long getGenerationStampFromFile(File[] listdir, File blockFile) {
-      String blockName = blockFile.getName();
-      for (int j = 0; j < listdir.length; j++) {
-        String path = listdir[j].getName();
-        if (!path.startsWith(blockName)) {
-          continue;
-        }
-        if (blockFile == listdir[j]) {
-          continue;
-        }
-        return Block.getGenerationStamp(listdir[j].getName());
-      }
-      DataNode.LOG.warn("Block " + blockFile + 
-                        " does not have a metafile!");
-      return Block.GRANDFATHER_GENERATION_STAMP;
-    }
-
->>>>>>> 95a1f919
     void getVolumeMap(ReplicasMap volumeMap, FSVolume volume) 
     throws IOException {
       if (children != null) {
@@ -340,10 +285,7 @@
   }
 
   class FSVolume {
-<<<<<<< HEAD
     private File currentDir;
-=======
->>>>>>> 95a1f919
     private FSDir dataDir;      // directory store Finalized replica
     private File rbwDir;        // directory store RBW replica
     private File tmpDir;        // directory store Temporary replica
@@ -353,13 +295,9 @@
 
     
     FSVolume(File currentDir, Configuration conf) throws IOException {
-<<<<<<< HEAD
       this.reserved = conf.getLong(DFSConfigKeys.DFS_DATANODE_DU_RESERVED_KEY,
                                    DFSConfigKeys.DFS_DATANODE_DU_RESERVED_DEFAULT);
       this.currentDir = currentDir; 
-=======
-      this.reserved = conf.getLong("dfs.datanode.du.reserved", 0);
->>>>>>> 95a1f919
       File parent = currentDir.getParentFile();
       final File finalizedDir = new File(
           currentDir, DataStorage.STORAGE_DIR_FINALIZED);
@@ -592,7 +530,6 @@
     
   static class FSVolumeSet {
     FSVolume[] volumes = null;
-    int curVolume = 0;
     BlockVolumeChoosingPolicy blockChooser;
       
     FSVolumeSet(FSVolume[] volumes, BlockVolumeChoosingPolicy blockChooser) {
@@ -603,37 +540,9 @@
     private int numberOfVolumes() {
       return volumes.length;
     }
-    
-    private int numberOfVolumes() {
-      return volumes.length;
-    }
       
     synchronized FSVolume getNextVolume(long blockSize) throws IOException {
-<<<<<<< HEAD
       return blockChooser.chooseVolume(volumes, blockSize);
-=======
-      
-      if(volumes.length < 1) {
-        throw new DiskOutOfSpaceException("No more available volumes");
-      }
-      
-      // since volumes could've been removed because of the failure
-      // make sure we are not out of bounds
-      if(curVolume >= volumes.length) {
-        curVolume = 0;
-      }
-      
-      int startVolume = curVolume;
-      
-      while (true) {
-        FSVolume volume = volumes[curVolume];
-        curVolume = (curVolume + 1) % volumes.length;
-        if (volume.getAvailable() > blockSize) { return volume; }
-        if (curVolume == startVolume) {
-          throw new DiskOutOfSpaceException("Insufficient space for an additional block");
-        }
-      }
->>>>>>> 95a1f919
     }
       
     long getDfsUsed() throws IOException {
@@ -667,23 +576,12 @@
     }
       
     /**
-<<<<<<< HEAD
      * Calls {@link FSVolume#checkDirs()} on each volume, removing any
      * volumes from the active list that result in a DiskErrorException.
      * @return list of all the removed volumes.
      */
     synchronized List<FSVolume> checkDirs() {
       ArrayList<FSVolume> removedVols = null;  
-=======
-     * goes over all the volumes and checkDir eachone of them
-     * if one throws DiskErrorException - removes from the list of active 
-     * volumes. 
-     * @return list of all the removed volumes
-     */
-    synchronized List<FSVolume> checkDirs() {
-      
-      ArrayList<FSVolume> removed_vols = null;  
->>>>>>> 95a1f919
       
       for (int idx = 0; idx < volumes.length; idx++) {
         FSVolume fsv = volumes[idx];
@@ -691,7 +589,6 @@
           fsv.checkDirs();
         } catch (DiskErrorException e) {
           DataNode.LOG.warn("Removing failed volume " + fsv + ": ",e);
-<<<<<<< HEAD
           if (removedVols == null) {
             removedVols = new ArrayList<FSVolume>(1);
           }
@@ -716,33 +613,6 @@
       }
 
       return removedVols;
-=======
-          if(removed_vols == null) {
-            removed_vols = new ArrayList<FSVolume>(1);
-          }
-          removed_vols.add(volumes[idx]);
-          volumes[idx] = null; //remove the volume
-        }
-      }
-      
-      // repair array - copy non null elements
-      int removed_size = (removed_vols==null)? 0 : removed_vols.size();
-      if(removed_size > 0) {
-        FSVolume fsvs[] = new FSVolume [volumes.length-removed_size];
-        for(int idx=0,idy=0; idx<volumes.length; idx++) {
-          if(volumes[idx] != null) {
-            fsvs[idy] = volumes[idx];
-            idy++;
-          }
-        }
-        volumes = fsvs; // replace array of volumes
-        DataNode.LOG.info("Completed FSVolumeSet.checkDirs. Removed "
-            + removed_vols.size() + " volumes. List of current volumes: "
-            + this);
-      }
-
-      return removed_vols;
->>>>>>> 95a1f919
     }
       
     public String toString() {
@@ -819,11 +689,7 @@
     }
     DataNode.LOG.warn("Block " + blockFile + 
                       " does not have a metafile!");
-<<<<<<< HEAD
     return GenerationStamp.GRANDFATHER_GENERATION_STAMP;
-=======
-    return Block.GRANDFATHER_GENERATION_STAMP;
->>>>>>> 95a1f919
   }
 
   /** Find the corresponding meta data file from a given block file */
@@ -951,17 +817,12 @@
   // Used for synchronizing access to usage stats
   private Object statsLock = new Object();
 
-<<<<<<< HEAD
   boolean supportAppends = true;
-=======
-  boolean supportAppends = false;
->>>>>>> 95a1f919
 
   /**
    * An FSDataset has a directory where it loads its data files.
    */
   public FSDataset(DataStorage storage, Configuration conf) throws IOException {
-<<<<<<< HEAD
     this.maxBlocksPerDir = 
       conf.getInt(DFSConfigKeys.DFS_DATANODE_NUMBLOCKS_KEY,
                   DFSConfigKeys.DFS_DATANODE_NUMBLOCKS_DEFAULT);
@@ -979,15 +840,10 @@
       DataNode.LOG.error("Invalid value " + volFailuresTolerated + " for " +
           DFSConfigKeys.DFS_DATANODE_FAILED_VOLUMES_TOLERATED_KEY);
     }
-=======
-    this.maxBlocksPerDir = conf.getInt("dfs.datanode.numblocks", 64);
-    this.supportAppends = conf.getBoolean("dfs.support.append", false);
->>>>>>> 95a1f919
     FSVolume[] volArray = new FSVolume[storage.getNumStorageDirs()];
     for (int idx = 0; idx < storage.getNumStorageDirs(); idx++) {
       volArray[idx] = new FSVolume(storage.getStorageDir(idx).getCurrentDir(), conf);
     }
-<<<<<<< HEAD
     BlockVolumeChoosingPolicy blockChooserImpl =
       (BlockVolumeChoosingPolicy) ReflectionUtils.newInstance(
         conf.getClass(DFSConfigKeys.DFS_DATANODE_BLOCKVOLUMECHOICEPOLICY,
@@ -995,9 +851,6 @@
             BlockVolumeChoosingPolicy.class),
         conf);
     volumes = new FSVolumeSet(volArray, blockChooserImpl);
-=======
-    volumes = new FSVolumeSet(volArray);
->>>>>>> 95a1f919
     volumes.getVolumeMap(volumeMap);
     File[] roots = new File[storage.getNumStorageDirs()];
     for (int idx = 0; idx < storage.getNumStorageDirs(); idx++) {
@@ -1015,7 +868,6 @@
       return volumes.getDfsUsed();
     }
   }
-<<<<<<< HEAD
 
   /**
    * Return true - if there are still valid volumes on the DataNode. 
@@ -1023,14 +875,6 @@
   @Override // FSDatasetInterface
   public boolean hasEnoughResource() {
     return volumes.numberOfVolumes() >= validVolsRequired; 
-=======
-  /**
-   * Return true - if there are still valid volumes 
-   * on the DataNode
-   */
-  public boolean hasEnoughResource(){
-    return volumes.numberOfVolumes() >= MIN_NUM_OF_VALID_VOLUMES;
->>>>>>> 95a1f919
   }
 
   /**
@@ -1145,7 +989,6 @@
    return info.unlinkBlock(numLinks);
   }
 
-<<<<<<< HEAD
   private static File moveBlockFiles(Block b, File srcfile, File destdir
       ) throws IOException {
     final File dstfile = new File(destdir, b.getBlockName());
@@ -1164,66 +1007,6 @@
       DataNode.LOG.debug("addBlock: Moved " + srcfile + " to " + dstfile);
     }
     return dstfile;
-=======
-  /** {@inheritDoc} */
-  public void updateBlock(Block oldblock, Block newblock) throws IOException {
-    if (oldblock.getBlockId() != newblock.getBlockId()) {
-      throw new IOException("Cannot update oldblock (=" + oldblock
-          + ") to newblock (=" + newblock + ").");
-    }
-    
-    final ReplicaInfo replicaInfo = volumeMap.get(oldblock.getBlockId());
-    File blockFile = replicaInfo==null?null:replicaInfo.getBlockFile();
-    if (blockFile == null) {
-      throw new IOException("Block " + oldblock + " does not exist.");
-    }
-
-    //check write threads
-    if (replicaInfo instanceof ReplicaInPipeline) {
-      ((ReplicaInPipeline)replicaInfo).stopWriter();
-    }
-
-    //No ongoing create threads is alive.  Update block.
-    File oldMetaFile = replicaInfo.getMetaFile();
-    long oldgs = replicaInfo.getGenerationStamp();
-    
-    //rename meta file to a tmp file
-    File tmpMetaFile = new File(oldMetaFile.getParent(),
-        oldMetaFile.getName()+"_tmp" + newblock.getGenerationStamp());
-    if (!oldMetaFile.renameTo(tmpMetaFile)){
-      throw new IOException("Cannot rename block meta file to " + tmpMetaFile);
-    }
-
-    //update generation stamp
-    if (oldgs >= newblock.getGenerationStamp()) {
-      throw new IOException("Cannot update block (id=" + newblock.getBlockId()
-          + ") generation stamp from " + oldgs
-          + " to " + newblock.getGenerationStamp());
-    }
-    
-    //update length
-    if (newblock.getNumBytes() > oldblock.getNumBytes()) {
-      throw new IOException("Cannot update block file (=" + blockFile
-          + ") length from " + oldblock.getNumBytes() + " to " + newblock.getNumBytes());
-    }
-    if (newblock.getNumBytes() < oldblock.getNumBytes()) {
-      truncateBlock(blockFile, tmpMetaFile, oldblock.getNumBytes(), newblock.getNumBytes());
-    }
-
-    // update replicaInfo
-    replicaInfo.setGenerationStamp(newblock.getGenerationStamp());
-    replicaInfo.setNumBytes(newblock.getNumBytes());
-    
-    //rename the tmp file to the new meta file (with new generation stamp)
-    File newMetaFile = replicaInfo.getMetaFile();
-    if (!tmpMetaFile.renameTo(newMetaFile)) {
-      throw new IOException("Cannot rename tmp meta file to " + newMetaFile);
-    }
-
-    // paranoia! verify that the contents of the stored block 
-    // matches the block file on disk.
-    validateBlockMetadata(newblock);
->>>>>>> 95a1f919
   }
 
   static private void truncateBlock(File blockFile, File metaFile,
@@ -1342,17 +1125,12 @@
     
     // construct a RBW replica with the new GS
     File blkfile = replicaInfo.getBlockFile();
-<<<<<<< HEAD
     FSVolume v = replicaInfo.getVolume();
     if (v.getAvailable() < estimateBlockLen - replicaInfo.getNumBytes()) {
       throw new DiskOutOfSpaceException("Insufficient space for appending to "
           + replicaInfo);
     }
     File newBlkFile = new File(v.rbwDir, replicaInfo.getBlockName());
-=======
-    FSVolume v = volumes.getNextVolume(estimateBlockLen);
-    File newBlkFile = v.createRbwFile(replicaInfo);
->>>>>>> 95a1f919
     File oldmeta = replicaInfo.getMetaFile();
     ReplicaBeingWritten newReplicaInfo = new ReplicaBeingWritten(
         replicaInfo.getBlockId(), replicaInfo.getNumBytes(), newGS,
@@ -1389,7 +1167,6 @@
     
     return newReplicaInfo;
   }
-<<<<<<< HEAD
 
   private ReplicaInfo recoverCheck(Block b, long newGS, 
       long expectedBlockLen) throws IOException {
@@ -1456,76 +1233,9 @@
       bumpReplicaGS(replicaInfo, newGS);
       return (ReplicaBeingWritten)replicaInfo;
     }
-=======
-
-  private ReplicaInfo recoverCheck(Block b, long newGS, 
-      long expectedBlockLen) throws IOException {
-    ReplicaInfo replicaInfo = volumeMap.get(b.getBlockId());
-    if (replicaInfo == null) {
-      throw new ReplicaNotFoundException(
-          ReplicaNotFoundException.NON_EXISTENT_REPLICA + b);
-    }
-    
-    // check state
-    if (replicaInfo.getState() != ReplicaState.FINALIZED &&
-        replicaInfo.getState() != ReplicaState.RBW) {
-      throw new ReplicaNotFoundException(
-          ReplicaNotFoundException.UNFINALIZED_AND_NONRBW_REPLICA + replicaInfo);
-    }
-
-    // check generation stamp
-    long replicaGenerationStamp = replicaInfo.getGenerationStamp();
-    if (replicaGenerationStamp < b.getGenerationStamp() ||
-        replicaGenerationStamp > newGS) {
-      throw new ReplicaNotFoundException(
-          ReplicaNotFoundException.UNEXPECTED_GS_REPLICA + replicaGenerationStamp
-          + ". Expected GS range is [" + b.getGenerationStamp() + ", " + 
-          newGS + "].");
-    }
-    
-    // stop the previous writer before check a replica's length
-    long replicaLen = replicaInfo.getNumBytes();
-    if (replicaInfo.getState() == ReplicaState.RBW) {
-      ReplicaBeingWritten rbw = (ReplicaBeingWritten)replicaInfo;
-      // kill the previous writer
-      rbw.stopWriter();
-      rbw.setWriter(Thread.currentThread());
-      // check length: bytesRcvd, bytesOnDisk, and bytesAcked should be the same
-      if (replicaLen != rbw.getBytesOnDisk() 
-          || replicaLen != rbw.getBytesAcked()) {
-        throw new ReplicaAlreadyExistsException("RBW replica " + replicaInfo + 
-            "bytesRcvd(" + rbw.getNumBytes() + "), bytesOnDisk(" + 
-            rbw.getBytesOnDisk() + "), and bytesAcked(" + rbw.getBytesAcked() +
-            ") are not the same.");
-      }
-    }
-    
-    // check block length
-    if (replicaLen != expectedBlockLen) {
-      throw new IOException("Corrupted replica " + replicaInfo + 
-          " with a length of " + replicaLen + 
-          " expected length is " + expectedBlockLen);
-    }
-    
-    return replicaInfo;
-  }
-  @Override  // FSDatasetInterface
-  public synchronized ReplicaInPipelineInterface recoverAppend(Block b,
-      long newGS, long expectedBlockLen) throws IOException {
-    DataNode.LOG.info("Recover failed append to " + b);
-
-    ReplicaInfo replicaInfo = recoverCheck(b, newGS, expectedBlockLen);
-
-    // change the replica's state/gs etc.
-    if (replicaInfo.getState() == ReplicaState.FINALIZED ) {
-      return append((FinalizedReplica)replicaInfo, newGS, b.getNumBytes());
-    } else { //RBW
-      bumpReplicaGS(replicaInfo, newGS);
-      return (ReplicaBeingWritten)replicaInfo;
-    }
-  }
-
-  @Override
+  }
+
+  @Override // FSDatasetInterface
   public void recoverClose(Block b, long newGS,
       long expectedBlockLen) throws IOException {
     DataNode.LOG.info("Recover failed close " + b);
@@ -1566,7 +1276,7 @@
     }
   }
 
-  @Override
+  @Override // FSDatasetInterface
   public synchronized ReplicaInPipelineInterface createRbw(Block b)
       throws IOException {
     ReplicaInfo replicaInfo = volumeMap.get(b.getBlockId());
@@ -1585,7 +1295,7 @@
     return newReplicaInfo;
   }
   
-  @Override
+  @Override // FSDatasetInterface
   public synchronized ReplicaInPipelineInterface recoverRbw(Block b,
       long newGS, long minBytesRcvd, long maxBytesRcvd)
       throws IOException {
@@ -1634,188 +1344,55 @@
     return rbw;
   }
   
-  @Override
-  public synchronized ReplicaInPipelineInterface createTemporary(Block b)
-      throws IOException {
-    ReplicaInfo replicaInfo = volumeMap.get(b.getBlockId());
-    if (replicaInfo != null) {
-      throw new ReplicaAlreadyExistsException("Block " + b +
-          " already exists in state " + replicaInfo.getState() +
-          " and thus cannot be created.");
-    }
-    
-    FSVolume v = volumes.getNextVolume(b.getNumBytes());
-    // create a temporary file to hold block in the designated volume
-    File f = v.createTmpFile(b);
-    ReplicaInPipeline newReplicaInfo = new ReplicaInPipeline(b.getBlockId(), 
-        b.getGenerationStamp(), v, f.getParentFile());
-    volumeMap.add(newReplicaInfo);
-    
-    return newReplicaInfo;
->>>>>>> 95a1f919
-  }
-
-  @Override // FSDatasetInterface
-  public void recoverClose(Block b, long newGS,
-      long expectedBlockLen) throws IOException {
-    DataNode.LOG.info("Recover failed close " + b);
-    // check replica's state
-    ReplicaInfo replicaInfo = recoverCheck(b, newGS, expectedBlockLen);
-    // bump the replica's GS
-    bumpReplicaGS(replicaInfo, newGS);
-    // finalize the replica if RBW
-    if (replicaInfo.getState() == ReplicaState.RBW) {
-      finalizeBlock(replicaInfo);
-    }
-  }
-  
-  /**
-   * Bump a replica's generation stamp to a new one.
-   * Its on-disk meta file name is renamed to be the new one too.
-   * 
-   * @param replicaInfo a replica
-   * @param newGS new generation stamp
-   * @throws IOException if rename fails
-   */
-  private void bumpReplicaGS(ReplicaInfo replicaInfo, 
-      long newGS) throws IOException { 
-    long oldGS = replicaInfo.getGenerationStamp();
-    File oldmeta = replicaInfo.getMetaFile();
-    replicaInfo.setGenerationStamp(newGS);
-    File newmeta = replicaInfo.getMetaFile();
-
-    // rename meta file to new GS
-    if (DataNode.LOG.isDebugEnabled()) {
-      DataNode.LOG.debug("Renaming " + oldmeta + " to " + newmeta);
-    }
-    if (!oldmeta.renameTo(newmeta)) {
-      replicaInfo.setGenerationStamp(oldGS); // restore old GS
-      throw new IOException("Block " + (Block)replicaInfo + " reopen failed. " +
-                            " Unable to move meta file  " + oldmeta +
-                            " to " + newmeta);
-    }
-  }
-
-<<<<<<< HEAD
-  @Override // FSDatasetInterface
-  public synchronized ReplicaInPipelineInterface createRbw(Block b)
-      throws IOException {
-    ReplicaInfo replicaInfo = volumeMap.get(b.getBlockId());
-    if (replicaInfo != null) {
-      throw new ReplicaAlreadyExistsException("Block " + b +
-      " already exists in state " + replicaInfo.getState() +
-      " and thus cannot be created.");
-    }
-    // create a new block
-    FSVolume v = volumes.getNextVolume(b.getNumBytes());
-    // create a rbw file to hold block in the designated volume
-    File f = v.createRbwFile(b);
-    ReplicaBeingWritten newReplicaInfo = new ReplicaBeingWritten(b.getBlockId(), 
-        b.getGenerationStamp(), v, f.getParentFile());
-    volumeMap.add(newReplicaInfo);
-    return newReplicaInfo;
-  }
-  
-  @Override // FSDatasetInterface
-  public synchronized ReplicaInPipelineInterface recoverRbw(Block b,
-      long newGS, long minBytesRcvd, long maxBytesRcvd)
-      throws IOException {
-    DataNode.LOG.info("Recover the RBW replica " + b);
-
-    ReplicaInfo replicaInfo = volumeMap.get(b.getBlockId());
-    if (replicaInfo == null) {
-      throw new ReplicaNotFoundException(
-          ReplicaNotFoundException.NON_EXISTENT_REPLICA + b);
-=======
-  /**
-   * Sets the offset in the block to which the
-   * the next write will write data to.
-   */
-  public void setChannelPosition(Block b, BlockWriteStreams streams, 
-                                 long dataOffset, long ckOffset) 
-                                 throws IOException {
-    long size = 0;
-    synchronized (this) {
-      size = getReplicaInfo(b).getBlockFile().length();
->>>>>>> 95a1f919
-    }
-    
-    // check the replica's state
-    if (replicaInfo.getState() != ReplicaState.RBW) {
-      throw new ReplicaNotFoundException(
-          ReplicaNotFoundException.NON_RBW_REPLICA + replicaInfo);
-    }
-    ReplicaBeingWritten rbw = (ReplicaBeingWritten)replicaInfo;
-    
-    DataNode.LOG.info("Recovering replica " + rbw);
-
-    // Stop the previous writer
-    rbw.stopWriter();
-    rbw.setWriter(Thread.currentThread());
-
-    // check generation stamp
-    long replicaGenerationStamp = rbw.getGenerationStamp();
-    if (replicaGenerationStamp < b.getGenerationStamp() ||
-        replicaGenerationStamp > newGS) {
-      throw new ReplicaNotFoundException(
-          ReplicaNotFoundException.UNEXPECTED_GS_REPLICA + b +
-          ". Expected GS range is [" + b.getGenerationStamp() + ", " + 
-          newGS + "].");
-    }
-    
-    // check replica length
-    if (rbw.getBytesAcked() < minBytesRcvd || rbw.getNumBytes() > maxBytesRcvd){
-      throw new ReplicaNotFoundException("Unmatched length replica " + 
-          replicaInfo + ": BytesAcked = " + rbw.getBytesAcked() + 
-          " BytesRcvd = " + rbw.getNumBytes() + " are not in the range of [" + 
-          minBytesRcvd + ", " + maxBytesRcvd + "].");
-    }
-
-    // bump the replica's generation stamp to newGS
-    bumpReplicaGS(rbw, newGS);
-    
-    return rbw;
-  }
-  
   @Override // FSDatasetInterface
   public synchronized ReplicaInPipelineInterface convertTemporaryToRbw(
       final Block b) throws IOException {
     final long blockId = b.getBlockId();
     final long expectedGs = b.getGenerationStamp();
     final long visible = b.getNumBytes();
-    DataNode.LOG.info("Covert the temporary replica " + b
-        + " to RBW, visible length is " + visible);
-
-    // get replica
-    final ReplicaInfo r = volumeMap.get(blockId);
-    if (r == null) {
-      throw new ReplicaNotFoundException(
-          ReplicaNotFoundException.NON_EXISTENT_REPLICA + b);
-    }
-    // check the replica's state
-    if (r.getState() != ReplicaState.TEMPORARY) {
-      throw new ReplicaNotFoundException(
-          "r.getState() != ReplicaState.TEMPORARY, r=" + r);
+    DataNode.LOG.info("Convert replica " + b
+        + " from Temporary to RBW, visible length=" + visible);
+
+    final ReplicaInPipeline temp;
+    {
+      // get replica
+      final ReplicaInfo r = volumeMap.get(blockId);
+      if (r == null) {
+        throw new ReplicaNotFoundException(
+            ReplicaNotFoundException.NON_EXISTENT_REPLICA + b);
+      }
+      // check the replica's state
+      if (r.getState() != ReplicaState.TEMPORARY) {
+        throw new ReplicaAlreadyExistsException(
+            "r.getState() != ReplicaState.TEMPORARY, r=" + r);
+      }
+      temp = (ReplicaInPipeline)r;
     }
     // check generation stamp
-    if (r.getGenerationStamp() != expectedGs) {
-      throw new ReplicaNotFoundException(
-          "r.getGenerationStamp() != expectedGs = " + expectedGs + ", r=" + r);
-    }
+    if (temp.getGenerationStamp() != expectedGs) {
+      throw new ReplicaAlreadyExistsException(
+          "temp.getGenerationStamp() != expectedGs = " + expectedGs
+          + ", temp=" + temp);
+    }
+
+    // TODO: check writer?
+    // set writer to the current thread
+    // temp.setWriter(Thread.currentThread());
+
     // check length
-    final long numBytes = r.getNumBytes();
+    final long numBytes = temp.getNumBytes();
     if (numBytes < visible) {
-      throw new ReplicaNotFoundException(numBytes + " = numBytes < visible = "
-          + visible + ", r=" + r);
+      throw new IOException(numBytes + " = numBytes < visible = "
+          + visible + ", temp=" + temp);
     }
     // check volume
-    final FSVolume v = r.getVolume();
+    final FSVolume v = temp.getVolume();
     if (v == null) {
-      throw new IOException("r.getVolume() = null, temp="  + r);
+      throw new IOException("r.getVolume() = null, temp="  + temp);
     }
     
     // move block files to the rbw directory
-    final File dest = moveBlockFiles(b, r.getBlockFile(), v.rbwDir);
+    final File dest = moveBlockFiles(b, temp.getBlockFile(), v.rbwDir);
     // create RBW
     final ReplicaBeingWritten rbw = new ReplicaBeingWritten(
         blockId, numBytes, expectedGs,
@@ -1966,10 +1543,7 @@
   /**
    * Generates a block report from the in-memory block map.
    */
-<<<<<<< HEAD
-  @Override // FSDatasetInterface
-=======
->>>>>>> 95a1f919
+  @Override // FSDatasetInterface
   public BlockListAsLongs getBlockReport() {
     ArrayList<ReplicaInfo> finalized =
       new ArrayList<ReplicaInfo>(volumeMap.size());
@@ -2033,7 +1607,6 @@
    */
   @Override // FSDatasetInterface
   public boolean isValidBlock(Block b) {
-<<<<<<< HEAD
     return isValid(b, ReplicaState.FINALIZED);
   }
 
@@ -2051,14 +1624,6 @@
     return replicaInfo != null
         && replicaInfo.getState() == state
         && replicaInfo.getBlockFile().exists();
-=======
-    ReplicaInfo replicaInfo = volumeMap.get(b);
-    if (replicaInfo == null || 
-        replicaInfo.getState() != ReplicaState.FINALIZED) {
-      return false;
-    }
-    return replicaInfo.getBlockFile().exists();
->>>>>>> 95a1f919
   }
 
   /**
@@ -2083,36 +1648,19 @@
     return null;
   }
 
-<<<<<<< HEAD
   /** Check the files of a replica. */
   static void checkReplicaFiles(final ReplicaInfo r) throws IOException {
     //check replica's file
-=======
-  /** {@inheritDoc} */
-  public void validateBlockMetadata(Block b) throws IOException {
-    checkReplicaFiles(getReplicaInfo(b));
-  }
-
-  /** Check the files of a replica. */
-  static void checkReplicaFiles(final ReplicaInfo r) throws IOException {
->>>>>>> 95a1f919
     final File f = r.getBlockFile();
     if (!f.exists()) {
       throw new FileNotFoundException("File " + f + " not found, r=" + r);
     }
-<<<<<<< HEAD
     if (r.getBytesOnDisk() != f.length()) {
       throw new IOException("File length mismatched.  The length of "
           + f + " is " + f.length() + " but r=" + r);
     }
 
     //check replica's meta file
-=======
-    if (r.getNumBytes() != f.length()) {
-      throw new IOException("File length mismatched."
-          + f + " length is " + f.length() + " but r=" + r);
-    }
->>>>>>> 95a1f919
     final File metafile = getMetaFile(f, r);
     if (!metafile.exists()) {
       throw new IOException("Metafile " + metafile + " does not exist, r=" + r);
@@ -2216,7 +1764,6 @@
    */
   @Override // FSDatasetInterface
   public void checkDataDir() throws DiskErrorException {
-<<<<<<< HEAD
     long totalBlocks=0, removedBlocks=0;
     List<FSVolume> failedVols =  volumes.checkDirs();
     
@@ -2241,59 +1788,22 @@
               vol.dataDir.dir.getAbsolutePath());
             ib.remove();
             removedBlocks++;
-=======
-    long total_blocks=0, removed_blocks=0;
-    List<FSVolume> failed_vols =  volumes.checkDirs();
-    
-    //if there no failed volumes return
-    if(failed_vols == null) 
-      return;
-    
-    // else 
-    // remove related blocks
-    long mlsec = System.currentTimeMillis();
-    synchronized (this) {
-      Iterator<ReplicaInfo> ib = volumeMap.replicas().iterator();
-      while(ib.hasNext()) {
-        ReplicaInfo b = ib.next();
-        total_blocks ++;
-        // check if the volume block belongs to still valid
-        FSVolume vol = b.getVolume();
-        for(FSVolume fv: failed_vols) {
-          if(vol == fv) {
-            DataNode.LOG.warn("removing block " + b.getBlockId() + " from vol " 
-                + vol.dataDir.dir.getAbsolutePath());
-            ib.remove();
-            removed_blocks++;
->>>>>>> 95a1f919
             break;
           }
         }
       }
     } // end of sync
     mlsec = System.currentTimeMillis() - mlsec;
-<<<<<<< HEAD
     DataNode.LOG.warn("Removed " + removedBlocks + " out of " + totalBlocks +
-=======
-    DataNode.LOG.warn("Removed " + removed_blocks + " out of " + total_blocks +
->>>>>>> 95a1f919
         "(took " + mlsec + " millisecs)");
 
     // report the error
     StringBuilder sb = new StringBuilder();
-<<<<<<< HEAD
     for (FSVolume fv : failedVols) {
-=======
-    for(FSVolume fv : failed_vols) {
->>>>>>> 95a1f919
       sb.append(fv.dataDir.dir.getAbsolutePath() + ";");
     }
 
     throw  new DiskErrorException("DataNode failed volumes:" + sb);
-<<<<<<< HEAD
-=======
-  
->>>>>>> 95a1f919
   }
     
 
@@ -2513,18 +2023,20 @@
     }
   }
 
-<<<<<<< HEAD
   /**
    * @deprecated use {@link #fetchReplicaInfo(long)} instead.
    */
   @Override // FSDatasetInterface
   @Deprecated
-=======
-  @Override
->>>>>>> 95a1f919
   public ReplicaInfo getReplica(long blockId) {
     assert(Thread.holdsLock(this));
     return volumeMap.get(blockId);
+  }
+
+  @Override 
+  public synchronized String getReplicaString(long blockId) {
+    final Replica r = volumeMap.get(blockId);
+    return r == null? "null": r.toString();
   }
 
   @Override // FSDatasetInterface
@@ -2549,7 +2061,6 @@
 
     //stop writer if there is any
     if (replica instanceof ReplicaInPipeline) {
-<<<<<<< HEAD
       final ReplicaInPipeline rip = (ReplicaInPipeline)replica;
       rip.stopWriter();
 
@@ -2586,34 +2097,6 @@
             "rur.getRecoveryID() >= recoveryId = " + recoveryId
             + ", block=" + block + ", rur=" + rur);
       }
-=======
-      ((ReplicaInPipeline)replica).stopWriter();
-    }
-
-    //check generation stamp
-    if (replica.getGenerationStamp() < block.getGenerationStamp()) {
-      throw new IOException(
-          "replica.getGenerationStamp() < block.getGenerationStamp(), block="
-          + block + ", replica=" + replica);
-    }
-
-    //check recovery id
-    if (replica.getGenerationStamp() >= recoveryId) {
-      throw new IOException("THIS IS NOT SUPPOSED TO HAPPEN:"
-          + " replica.getGenerationStamp() >= recoveryId = " + recoveryId
-          + ", block=" + block + ", replica=" + replica);
-    }
-
-    //check RUR
-    final ReplicaUnderRecovery rur;
-    if (replica.getState() == ReplicaState.RUR) {
-      rur = (ReplicaUnderRecovery)replica;
-      if (rur.getRecoveryID() >= recoveryId) {
-        throw new RecoveryInProgressException(
-            "rur.getRecoveryID() >= recoveryId = " + recoveryId
-            + ", block=" + block + ", rur=" + rur);
-      }
->>>>>>> 95a1f919
       final long oldRecoveryID = rur.getRecoveryID();
       rur.setRecoveryID(recoveryId);
       DataNode.LOG.info("initReplicaRecovery: update recovery id for " + block
@@ -2629,7 +2112,6 @@
     return rur.createInfo();
   }
 
-<<<<<<< HEAD
   @Override // FSDatasetInterface
   public synchronized ReplicaInfo updateReplicaUnderRecovery(
                                     final Block oldBlock,
@@ -2638,21 +2120,12 @@
     //get replica
     final ReplicaInfo replica = volumeMap.get(oldBlock.getBlockId());
     DataNode.LOG.info("updateReplica: block=" + oldBlock
-=======
-  /** Update a replica of a block. */
-  synchronized void updateReplica(final Block block, final long recoveryId,
-      final long newlength) throws IOException {
-    //get replica
-    final ReplicaInfo replica = volumeMap.get(block.getBlockId());
-    DataNode.LOG.info("updateReplica: block=" + block
->>>>>>> 95a1f919
         + ", recoveryId=" + recoveryId
         + ", length=" + newlength
         + ", replica=" + replica);
 
     //check replica
     if (replica == null) {
-<<<<<<< HEAD
       throw new ReplicaNotFoundException(oldBlock);
     }
 
@@ -2765,79 +2238,5 @@
       }
       return info;
     }
-=======
-      throw new ReplicaNotFoundException(block);
-    }
-
-    //check replica state
-    if (replica.getState() != ReplicaState.RUR) {
-      throw new IOException("replica.getState() != " + ReplicaState.RUR
-          + ", replica=" + replica);
-    }
-
-    //check replica files before update
-    checkReplicaFiles(replica);
-
-    //update replica
-    final ReplicaInfo finalized = (ReplicaInfo)updateReplicaUnderRecovery(
-                                    replica, recoveryId, newlength);
-
-    //check replica files after update
-    checkReplicaFiles(finalized);
-  }
-
-  @Override // FSDatasetInterface
-  public synchronized FinalizedReplica updateReplicaUnderRecovery(
-                                          Block oldBlock,
-                                          long recoveryId,
-                                          long newlength) throws IOException {
-    Replica r = getReplica(oldBlock.getBlockId());
-    if(r.getState() != ReplicaState.RUR)
-      throw new IOException("Replica " + r + " must be under recovery.");
-    ReplicaUnderRecovery rur = (ReplicaUnderRecovery)r;
-    DataNode.LOG.info("updateReplicaUnderRecovery: recoveryId=" + recoveryId
-        + ", newlength=" + newlength
-        + ", rur=" + rur);
-
-    //check recovery id
-    if (rur.getRecoveryID() != recoveryId) {
-      throw new IOException("rur.getRecoveryID() != recoveryId = " + recoveryId
-          + ", rur=" + rur);
-    }
-
-    // bump rur's GS to be recovery id
-    bumpReplicaGS(rur, recoveryId);
-
-    //update length
-    final File replicafile = rur.getBlockFile();
-    if (rur.getNumBytes() < newlength) {
-      throw new IOException("rur.getNumBytes() < newlength = " + newlength
-          + ", rur=" + rur);
-    }
-    if (rur.getNumBytes() > newlength) {
-      rur.unlinkBlock(1);
-      truncateBlock(replicafile, rur.getMetaFile(), rur.getNumBytes(), newlength);
-      // update RUR with the new length
-      rur.setNumBytes(newlength);
-   }
-
-    // finalize the block
-    return finalizeReplica(rur);
-  }
-
-  @Override // FSDatasetInterface
-  public synchronized long getReplicaVisibleLength(final Block block)
-  throws IOException {
-    final Replica replica = getReplica(block.getBlockId());
-    if (replica == null) {
-      throw new ReplicaNotFoundException(block);
-    }
-    if (replica.getGenerationStamp() < block.getGenerationStamp()) {
-      throw new IOException(
-          "replica.getGenerationStamp() < block.getGenerationStamp(), block="
-          + block + ", replica=" + replica);
-    }
-    return replica.getVisibleLength();
->>>>>>> 95a1f919
   }
 }