--- conflicted
+++ resolved
@@ -155,21 +155,12 @@
     syncList.add(record1);
     syncList.add(record2);
     
-<<<<<<< HEAD
-    when(dn1.updateReplicaUnderRecovery((Block)anyObject(), anyLong(), 
-        anyLong())).thenReturn(new Block(block.getBlockId(), 
-            expectLen, block.getGenerationStamp()));
-    when(dn2.updateReplicaUnderRecovery((Block)anyObject(), anyLong(), 
-        anyLong())).thenReturn(new Block(block.getBlockId(), 
-            expectLen, block.getGenerationStamp()));
-=======
     when(dn1.updateReplicaUnderRecovery((ExtendedBlock)anyObject(), anyLong(), 
         anyLong())).thenReturn(new ExtendedBlock(block.getBlockPoolId(), 
             block.getBlockId(), expectLen, block.getGenerationStamp()));
     when(dn2.updateReplicaUnderRecovery((ExtendedBlock)anyObject(), anyLong(), 
         anyLong())).thenReturn(new ExtendedBlock(block.getBlockPoolId(), 
             block.getBlockId(), expectLen, block.getGenerationStamp()));
->>>>>>> f529dfe7
     dn.syncBlock(rBlock, syncList);
   }
   
