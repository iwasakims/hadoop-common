--- conflicted
+++ resolved
@@ -115,15 +115,6 @@
       return theBlock.getGenerationStamp();
     }
 
-<<<<<<< HEAD
-=======
-    synchronized void updateBlock(Block b) {
-      theBlock.setGenerationStamp(b.getGenerationStamp());
-      setNumBytes(b.getNumBytes());
-      setBytesOnDisk(b.getNumBytes());
-    }
-    
->>>>>>> 95a1f919
     synchronized public long getNumBytes() {
       if (!finalized) {
          return bytesRcvd;
@@ -206,12 +197,8 @@
     }
 
     @Override
-<<<<<<< HEAD
     synchronized public BlockWriteStreams createStreams(boolean isCreate, 
         int bytesPerChunk, int checksumSize) throws IOException {
-=======
-    synchronized public BlockWriteStreams createStreams() throws IOException {
->>>>>>> 95a1f919
       if (finalized) {
         throw new IOException("Trying to write to a finalized replica "
             + theBlock);
@@ -262,7 +249,6 @@
     }
 
     @Override
-<<<<<<< HEAD
     public void setLastChecksumAndDataLen(long dataLength, byte[] lastChecksum) {
       oStream.setLength(dataLength);
     }
@@ -270,12 +256,6 @@
     @Override
     public ChunkChecksum getLastChecksumAndDataLen() {
       return new ChunkChecksum(oStream.getLength(), null);
-=======
-    synchronized public void setBytesOnDisk(long bytesOnDisk) {
-      if (!finalized) {
-        oStream.setLength(bytesOnDisk);
-      }
->>>>>>> 95a1f919
     }
   }
   
@@ -383,10 +363,7 @@
     }
   }
 
-<<<<<<< HEAD
-  @Override
-=======
->>>>>>> 95a1f919
+  @Override
   public synchronized BlockListAsLongs getBlockReport() {
     Block[] blockTable = new Block[blockMap.size()];
     int count = 0;
@@ -424,12 +401,15 @@
   }
 
   @Override
-<<<<<<< HEAD
   @Deprecated
-=======
->>>>>>> 95a1f919
   public Replica getReplica(long blockId) {
     return blockMap.get(new Block(blockId));
+  }
+
+  @Override 
+  public synchronized String getReplicaString(long blockId) {
+    final Replica r = blockMap.get(new Block(blockId));
+    return r == null? "null": r.toString();
   }
 
   @Override
@@ -568,11 +548,7 @@
           throw new ReplicaAlreadyExistsException("Block " + b + 
               " is valid, and cannot be written to.");
       }
-<<<<<<< HEAD
     if (isValidRbw(b)) {
-=======
-    if (isBeingWritten(b)) {
->>>>>>> 95a1f919
         throw new ReplicaAlreadyExistsException("Block " + b + 
             " is being written, and cannot be written to.");
     }
@@ -662,32 +638,11 @@
     // nothing to check for simulated data set
   }
 
-<<<<<<< HEAD
   @Override
   public synchronized void adjustCrcChannelPosition(Block b,
                                               BlockWriteStreams stream, 
                                               int checksumSize)
                                               throws IOException {
-=======
-  public synchronized long getChannelPosition(Block b, 
-                                              BlockWriteStreams stream)
-                                              throws IOException {
-    BInfo binfo = blockMap.get(b);
-    if (binfo == null) {
-      throw new IOException("No such Block " + b );
-    }
-    return binfo.getNumBytes();
-  }
-
-  public synchronized void setChannelPosition(Block b, BlockWriteStreams stream, 
-                                              long dataOffset, long ckOffset)
-                                              throws IOException {
-    BInfo binfo = blockMap.get(b);
-    if (binfo == null) {
-      throw new IOException("No such Block " + b );
-    }
-    binfo.setBytesOnDisk(dataOffset);
->>>>>>> 95a1f919
   }
 
   /** 
@@ -857,7 +812,6 @@
   @Override
   public ReplicaRecoveryInfo initReplicaRecovery(RecoveringBlock rBlock)
   throws IOException {
-<<<<<<< HEAD
     Block b = rBlock.getBlock();
     BInfo binfo = blockMap.get(b);
     if (binfo == null) {
@@ -873,15 +827,6 @@
   public FinalizedReplica updateReplicaUnderRecovery(Block oldBlock,
                                         long recoveryId,
                                         long newlength) throws IOException {
-=======
-    return new ReplicaRecoveryInfo(rBlock.getBlock(), ReplicaState.FINALIZED);
-  }
-
-  @Override
-  public FinalizedReplica updateReplicaUnderRecovery(Block oldBlock,
-                                          long recoveryId,
-                                          long newlength) throws IOException {
->>>>>>> 95a1f919
     return new FinalizedReplica(
         oldBlock.getBlockId(), newlength, recoveryId, null, null);
   }
@@ -890,7 +835,6 @@
   public long getReplicaVisibleLength(Block block) throws IOException {
     return block.getNumBytes();
   }
-<<<<<<< HEAD
 
   @Override
   public ReplicaInPipelineInterface convertTemporaryToRbw(Block temporary)
@@ -904,6 +848,4 @@
     }
     return r;
   }
-=======
->>>>>>> 95a1f919
 }