--- conflicted
+++ resolved
@@ -68,13 +68,8 @@
 
 
       // Corrupt the block
-<<<<<<< HEAD
-      String block = DFSTestUtil.getFirstBlock(dfs, corruptFile).getBlockName();
-      assertTrue(cluster.corruptReplica(block, 0));
-=======
       ExtendedBlock block = DFSTestUtil.getFirstBlock(dfs, corruptFile);
       assertTrue(TestDatanodeBlockScanner.corruptReplica(block, 0));
->>>>>>> f529dfe7
 
       // read the file so that the corrupt block is reported to NN
       FSDataInputStream in = dfs.open(corruptFile); 
