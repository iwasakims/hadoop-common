<!--
   Licensed to the Apache Software Foundation (ASF) under one or more
   contributor license agreements.  See the NOTICE file distributed with
   this work for additional information regarding copyright ownership.
   The ASF licenses this file to You under the Apache License, Version 2.0
   (the "License"); you may not use this file except in compliance with
   the License.  You may obtain a copy of the License at

       http://www.apache.org/licenses/LICENSE-2.0

   Unless required by applicable law or agreed to in writing, software
   distributed under the License is distributed on an "AS IS" BASIS,
   WITHOUT WARRANTIES OR CONDITIONS OF ANY KIND, either express or implied.
   See the License for the specific language governing permissions and
   limitations under the License.
-->

<FindBugsFilter>
     <Match>
       <Package name="org.apache.hadoop.record.compiler.generated" />
     </Match>
     <Match>
       <Bug pattern="EI_EXPOSE_REP" />
     </Match>
     <Match>
       <Bug pattern="EI_EXPOSE_REP2" />
     </Match>
     <Match>
       <Bug pattern="SE_COMPARATOR_SHOULD_BE_SERIALIZABLE" />
     </Match>
     <Match>
       <Class name="~.*_jsp" />
       <Bug pattern="DLS_DEAD_LOCAL_STORE" />
     </Match>
     <Match>
       <Class name="~.*_jspx" />
       <Bug pattern="DLS_DEAD_LOCAL_STORE" />
     </Match>
     <Match>
       <Field name="_jspx_dependants" />
       <Bug pattern="UWF_UNWRITTEN_FIELD" />
     </Match>
     <!-- 
       Inconsistent synchronization for Client.Connection.out is
       is intentional to make a connection to be closed instantly. 
     --> 
     <Match>
       <Class name="org.apache.hadoop.ipc.Client$Connection" />
       <Field name="out" />
       <Bug pattern="IS2_INCONSISTENT_SYNC" />
     </Match>
     <!-- 
       Ignore Cross Scripting Vulnerabilities
     -->
     <Match>
       <Package name="~org.apache.hadoop.mapred.*" />
       <Bug code="XSS" />
     </Match>
     <Match>
       <Class name="org.apache.hadoop.mapred.taskdetails_jsp" />
       <Bug code="HRS" />
     </Match>
     <Match>
       <Class name="org.apache.hadoop.mapred.jobdetails_jsp"/>
       <Bug pattern="HRS_REQUEST_PARAMETER_TO_HTTP_HEADER"/>
     </Match>
     <!--
       Ignore warnings where child class has the same name as
       super class. Classes based on Old API shadow names from
       new API. Should go off after HADOOP-1.0
     -->
     <Match>
       <Class name="~org.apache.hadoop.mapred.*" />
       <Bug pattern="NM_SAME_SIMPLE_NAME_AS_SUPERCLASS" />
     </Match>
     <Match>
       <Class name="~org.apache.hadoop.mapred.*" />
       <Bug pattern="NM_SAME_SIMPLE_NAME_AS_INTERFACE" />
     </Match>
     <Match>
       <Class name="~org.apache.hadoop.mapred.lib.aggregate.*" />
       <Bug pattern="NM_SAME_SIMPLE_NAME_AS_INTERFACE" />
     </Match>
     <Match>
       <Class name="~org.apache.hadoop.mapred.join.*" />
       <Bug pattern="NM_SAME_SIMPLE_NAME_AS_INTERFACE" />
     </Match>
     <Match>
       <Class name="org.apache.hadoop.mapred.SequenceFileInputFilter$Filter" />
       <Bug pattern="NM_SAME_SIMPLE_NAME_AS_INTERFACE" />
     </Match>
     <Match>
       <Class name="~org.apache.hadoop.util.*" />
       <Bug pattern="NM_SAME_SIMPLE_NAME_AS_SUPERCLASS" />
     </Match>
     <Match>
       <Class name="~org.apache.hadoop.filecache.*" />
       <Bug pattern="NM_SAME_SIMPLE_NAME_AS_SUPERCLASS" />
     </Match>
     <!--
       Ignore warnings for usage of System.exit. This is
       required and have been well thought out
     -->
     <Match>
       <Class name="org.apache.hadoop.mapred.Child$2" />
       <Method name="run" />
       <Bug pattern="DM_EXIT" />
     </Match>
     <Match>
       <Class name="org.apache.hadoop.mapred.JobTracker" />
       <Method name="addHostToNodeMapping" />
       <Bug pattern="DM_EXIT" />
     </Match>
     <Match>
       <Class name="org.apache.hadoop.mapred.Task" />
       <Or>
       <Method name="done" />
       <Method name="commit" />
       <Method name="statusUpdate" />
       </Or>
       <Bug pattern="DM_EXIT" />
     </Match>
     <Match>
       <Class name="org.apache.hadoop.mapred.JobTracker" />
       <Field name="clock" />
       <Bug pattern="ST_WRITE_TO_STATIC_FROM_INSTANCE_METHOD" />
     </Match>
     <Match>
       <Class name="org.apache.hadoop.mapred.Task$TaskReporter" />
       <Method name="run" />
       <Bug pattern="DM_EXIT" />
     </Match>
     <!--
       We need to cast objects between old and new api objects
     -->
     <Match>
       <Class name="org.apache.hadoop.mapred.OutputCommitter" />
       <Bug pattern="BC_UNCONFIRMED_CAST" />
     </Match>
     <!--
       We intentionally do the get name from the inner class
     -->
     <Match>
       <Class name="org.apache.hadoop.mapred.TaskTracker$MapEventsFetcherThread" />
       <Method name="run" />
       <Bug pattern="IA_AMBIGUOUS_INVOCATION_OF_INHERITED_OR_OUTER_METHOD" />
     </Match>
     <Match>
       <Class name="org.apache.hadoop.mapred.FileOutputCommitter" />
       <Bug pattern="NM_WRONG_PACKAGE_INTENTIONAL" />
     </Match>
     <Match>
<<<<<<< HEAD
=======
       <Class name="org.apache.hadoop.mapred.OutputCommitter" />
       <Or>
       <Method name="abortJob" />
       <Method name="commitJob" />
       <Method name="cleanupJob" />
       </Or>
       <Bug pattern="NM_WRONG_PACKAGE_INTENTIONAL" />
     </Match>
     <Match>
>>>>>>> 3dabddef
       <Class name="org.apache.hadoop.mapred.lib.db.DBInputFormat$DBRecordReader" />
       <Method name="next" />
       <Bug pattern="NM_WRONG_PACKAGE_INTENTIONAL" />
     </Match>
     <!--
       Ignoring this warning as resolving this would need a non-trivial change in code 
     -->
     <Match>
       <Class name="org.apache.hadoop.mapred.lib.aggregate.ValueAggregatorBaseDescriptor" />
       <Method name="configure" />
       <Field name="maxNumItems" />
       <Bug pattern="ST_WRITE_TO_STATIC_FROM_INSTANCE_METHOD" />
     </Match>
     <!--
       Comes from org.apache.jasper.runtime.ResourceInjector. Cannot do much.
     -->
     <Match>
       <Class name="org.apache.hadoop.mapred.jobqueue_005fdetails_jsp" />
       <Field name="_jspx_resourceInjector" />
       <Bug pattern="SE_BAD_FIELD" />
     </Match>
     <!--
       Storing textInputFormat and then passing it as a parameter. Safe to ignore.
     -->
     <Match>
       <Class name="org.apache.hadoop.mapred.lib.aggregate.ValueAggregatorJob" />
       <Method name="createValueAggregatorJob" />
       <Bug pattern="DLS_DEAD_STORE_OF_CLASS_LITERAL" />
     </Match>
     <!--
       Can remove this after the upgrade to findbugs1.3.8
     -->
     <Match>
       <Class name="org.apache.hadoop.mapred.lib.db.DBInputFormat" />
       <Method name="getSplits" />
       <Bug pattern="DLS_DEAD_LOCAL_STORE" />
     </Match>
     <!--
       org.apache.hadoop.mapred.IndexCache is thread-safe. It does not need
       synchronous access. 
      -->
     <Match>
       <Class name="org.apache.hadoop.mapred.TaskTracker" />
       <Field name="indexCache" />
       <Bug pattern="IS2_INCONSISTENT_SYNC" />
     </Match>
    <!--
      None of the following variables should be referenced by any thread
      but the collection thread in MapTask
    -->
     <Match>
       <Class name="org.apache.hadoop.mapred.MapTask$MapOutputBuffer" />
       <Field name="kvindex" />
       <Bug pattern="IS2_INCONSISTENT_SYNC" />
     </Match>
     <Match>
       <Class name="org.apache.hadoop.mapred.MapTask$MapOutputBuffer" />
       <Field name="bufferRemaining" />
       <Bug pattern="IS2_INCONSISTENT_SYNC" />
     </Match>
     <Match>
       <Class name="org.apache.hadoop.mapred.MapTask$MapOutputBuffer" />
       <Field name="equator" />
       <Bug pattern="IS2_INCONSISTENT_SYNC" />
     </Match>

    <!-- This is spurious. -->
    <Match>
      <Class name="org.apache.hadoop.mapred.MapTask$MapOutputBuffer$SpillThread" />
      <Method name="run" />
      <Bug pattern="UL_UNRELEASED_LOCK_EXCEPTION_PATH" />
    </Match>

     <Match>
       <Class name="org.apache.hadoop.mapreduce.task.reduce.MergeThread" />
       <Field name="inputs" />
       <Bug pattern="IS2_INCONSISTENT_SYNC" />
     </Match>
     <Match>
       <Class name="org.apache.hadoop.mapred.JobTracker" />
       <Method name="updateTaskTrackerStatus" />
       <Bug pattern="DLS_DEAD_LOCAL_STORE" />
     </Match>

    <!--
     This class is unlikely to get subclassed, so ignore
    -->
     <Match>
       <Class name="org.apache.hadoop.mapreduce.task.reduce.MergeManager" />
       <Bug pattern="SC_START_IN_CTOR" />
     </Match>

    <!--
      Do not bother if equals is not implemented. We will not need it here
    -->
     <Match>
      <Class name="org.apache.hadoop.mapreduce.task.reduce.ShuffleScheduler$Penalty" />
      <Bug pattern="EQ_COMPARETO_USE_OBJECT_EQUALS" />
     </Match>

     <Match>
       <Class name="org.apache.hadoop.mapred.Task" />
       <Method name="reportFatalError" />
       <Bug pattern="DM_EXIT" />
     </Match>

     <!-- 
        core changes 
     -->
     <Match>
       <Class name="~org.apache.hadoop.*" />
       <Bug code="MS" />
     </Match>

     <Match>
       <Class name="org.apache.hadoop.fs.FileSystem" />
       <Method name="checkPath" />
       <Bug pattern="ES_COMPARING_STRINGS_WITH_EQ" />
     </Match>

     <Match>
       <Class name="org.apache.hadoop.fs.kfs.KFSOutputStream" />
       <Field name="path" />
       <Bug pattern="URF_UNREAD_FIELD" />
     </Match>

     <Match>
       <Class name="org.apache.hadoop.fs.kfs.KosmosFileSystem" />
       <Method name="initialize" />
       <Bug pattern="DM_EXIT" />
     </Match>

     <Match>
       <Class name="org.apache.hadoop.io.Closeable" />
       <Bug pattern="NM_SAME_SIMPLE_NAME_AS_INTERFACE" />
     </Match>

     <Match>
       <Class name="org.apache.hadoop.security.AccessControlException" />
       <Bug pattern="NM_SAME_SIMPLE_NAME_AS_SUPERCLASS" />
     </Match>

     <Match>
       <Class name="org.apache.hadoop.record.meta.Utils" />
       <Method name="skip" />
       <Bug pattern="BC_UNCONFIRMED_CAST" />
     </Match>

     <!--
        The compareTo method is actually a dummy method that just
        throws excpetions. So, no need to override equals. Ignore
     -->
     <Match>
       <Class name="org.apache.hadoop.record.meta.RecordTypeInfo" />
       <Bug pattern="EQ_COMPARETO_USE_OBJECT_EQUALS" />
     </Match>

     <Match>
       <Class name="org.apache.hadoop.util.ProcfsBasedProcessTree" />
       <Bug pattern="DMI_HARDCODED_ABSOLUTE_FILENAME" />
     </Match>

     <!--
       Streaming, Examples
     -->
     <Match>
       <Class name="org.apache.hadoop.streaming.StreamUtil$TaskId" />
       <Bug pattern="URF_UNREAD_FIELD" />
     </Match>

     <Match>
       <Class name="org.apache.hadoop.examples.DBCountPageView" />
       <Method name="verify" />
       <Bug pattern="OBL_UNSATISFIED_OBLIGATION" />
     </Match>

     <Match>
       <Class name="org.apache.hadoop.examples.ContextFactory" />
       <Method name="setAttributes" />
       <Bug pattern="OBL_UNSATISFIED_OBLIGATION" />
     </Match>

    <Match>
       <Class name="org.apache.hadoop.mapred.TaskScheduler$QueueRefresher" />
       <Bug pattern="SIC_INNER_SHOULD_BE_STATIC" />
    </Match>

    <Match>
      <Class name="org.apache.hadoop.examples.terasort.TeraInputFormat$1" />
      <Method name="run" />
      <Bug pattern="DM_EXIT" />
    </Match>
    <Match>
      <Class name="org.apache.hadoop.examples.terasort.TeraOutputFormat$TeraOutputCommitter"/>
      <Bug pattern="NM_WRONG_PACKAGE_INTENTIONAL" />
    </Match>
    <Match>
      <Class name="org.apache.hadoop.examples.terasort.Unsigned16" />
      <Method name="getHexDigit"/>
      <Bug pattern="ICAST_QUESTIONABLE_UNSIGNED_RIGHT_SHIFT" />
     </Match>

     <!-- 
	   False positive of FindBugs complaining that initializationPoller and
	   started were accessed through
	   CapacitySchedulerQueueRefresher.refreshQueues without explicitly holding
	   the lock of CapacityTaskScheduler. The lock is in fact acquired by
	   JobTracker prior to calling QueueManager.refereshQueues - this is
	   necessary to ensure the order of locking (TaskScheduler ->
	   QueueManager).
     --> 
    <Match>
       <Class name="org.apache.hadoop.mapred.CapacityTaskScheduler" />
       <Field name="initializationPoller" />
       <Bug pattern="IS2_INCONSISTENT_SYNC" />
    </Match>
    <Match>
       <Class name="org.apache.hadoop.mapred.CapacityTaskScheduler" />
       <Field name="started" />
       <Bug pattern="IS2_INCONSISTENT_SYNC" />
    </Match>
 </FindBugsFilter><|MERGE_RESOLUTION|>--- conflicted
+++ resolved
@@ -150,8 +150,6 @@
        <Bug pattern="NM_WRONG_PACKAGE_INTENTIONAL" />
      </Match>
      <Match>
-<<<<<<< HEAD
-=======
        <Class name="org.apache.hadoop.mapred.OutputCommitter" />
        <Or>
        <Method name="abortJob" />
@@ -161,7 +159,6 @@
        <Bug pattern="NM_WRONG_PACKAGE_INTENTIONAL" />
      </Match>
      <Match>
->>>>>>> 3dabddef
        <Class name="org.apache.hadoop.mapred.lib.db.DBInputFormat$DBRecordReader" />
        <Method name="next" />
        <Bug pattern="NM_WRONG_PACKAGE_INTENTIONAL" />
