/**
 * Licensed to the Apache Software Foundation (ASF) under one
 * or more contributor license agreements.  See the NOTICE file
 * distributed with this work for additional information
 * regarding copyright ownership.  The ASF licenses this file
 * to you under the Apache License, Version 2.0 (the
 * "License"); you may not use this file except in compliance
 * with the License.  You may obtain a copy of the License at
 *
 *     http://www.apache.org/licenses/LICENSE-2.0
 *
 * Unless required by applicable law or agreed to in writing, software
 * distributed under the License is distributed on an "AS IS" BASIS,
 * WITHOUT WARRANTIES OR CONDITIONS OF ANY KIND, either express or implied.
 * See the License for the specific language governing permissions and
 * limitations under the License.
 */
package org.apache.hadoop.mapred;

import java.io.IOException;

import junit.framework.TestCase;

import org.apache.hadoop.mapred.FakeObjectUtilities.FakeJobInProgress;
import org.apache.hadoop.mapred.FakeObjectUtilities.FakeJobTracker;
import org.apache.hadoop.mapred.UtilsForTests.FakeClock;
<<<<<<< HEAD
import org.apache.hadoop.mapreduce.JobContext;
=======
import org.apache.hadoop.mapreduce.MRJobConfig;
>>>>>>> 3dabddef
import org.apache.hadoop.mapreduce.server.jobtracker.JTConfig;

/**
 * A test to verify JobTracker's resilience to lost task trackers. 
 * 
 */
@SuppressWarnings("deprecation")
public class TestLostTracker extends TestCase {

  FakeJobInProgress job;
  static FakeJobTracker jobTracker;
 
  static FakeClock clock;
  
  static String trackers[] = new String[] {"tracker_tracker1:1000",
      "tracker_tracker2:1000"};

  @Override
  protected void setUp() throws Exception {
    JobConf conf = new JobConf();
    conf.set(JTConfig.JT_IPC_ADDRESS, "localhost:0");
    conf.set(JTConfig.JT_HTTP_ADDRESS, "0.0.0.0:0");
    conf.setLong(JTConfig.JT_TRACKER_EXPIRY_INTERVAL, 1000);
    conf.set(JTConfig.JT_MAX_TRACKER_BLACKLISTS, "1");
    jobTracker = new FakeJobTracker(conf, (clock = new FakeClock()), trackers);
    jobTracker.startExpireTrackersThread();
  }
  
  @Override
  protected void tearDown() throws Exception {
    jobTracker.stopExpireTrackersThread();
  }

  public void testLostTracker() throws IOException {
    // Tracker 0 contacts JT
    FakeObjectUtilities.establishFirstContact(jobTracker, trackers[0]);

    TaskAttemptID[] tid = new TaskAttemptID[2];
    JobConf conf = new JobConf();
    conf.setNumMapTasks(1);
    conf.setNumReduceTasks(1);
    FakeJobInProgress job = new FakeJobInProgress(conf, jobTracker);
    job.initTasks();
    
    // Tracker 0 gets the map task
    tid[0] = job.findMapTask(trackers[0]);

    job.finishTask(tid[0]);

    // Advance clock. Tracker 0 would have got lost
    clock.advance(8 * 1000);

    jobTracker.checkExpiredTrackers();
    
    // Tracker 1 establishes contact with JT 
    FakeObjectUtilities.establishFirstContact(jobTracker, trackers[1]);
    
    // Tracker1 should get assigned the lost map task
    tid[1] =  job.findMapTask(trackers[1]);

    assertNotNull("Map Task from Lost Tracker did not get reassigned", tid[1]);
    
    assertEquals("Task ID of reassigned map task does not match",
        tid[0].getTaskID().toString(), tid[1].getTaskID().toString());
    
    job.finishTask(tid[1]);
    
  }
  
  /**
   * Test whether the tracker gets blacklisted after its lost.
   */
  public void testLostTrackerBeforeBlacklisting() throws Exception {
    FakeObjectUtilities.establishFirstContact(jobTracker, trackers[0]);
    TaskAttemptID[] tid = new TaskAttemptID[3];
    JobConf conf = new JobConf();
    conf.setNumMapTasks(1);
    conf.setNumReduceTasks(1);
<<<<<<< HEAD
    conf.set(JobContext.MAX_TASK_FAILURES_PER_TRACKER, "1");
    conf.set(JobContext.SETUP_CLEANUP_NEEDED, "false");
=======
    conf.set(MRJobConfig.MAX_TASK_FAILURES_PER_TRACKER, "1");
    conf.set(MRJobConfig.SETUP_CLEANUP_NEEDED, "false");
>>>>>>> 3dabddef
    FakeJobInProgress job = new FakeJobInProgress(conf, jobTracker);
    job.initTasks();
    job.setClusterSize(4);
    
    // Tracker 0 gets the map task
    tid[0] = job.findMapTask(trackers[0]);

    job.finishTask(tid[0]);

    // validate the total tracker count
    assertEquals("Active tracker count mismatch", 
                 1, jobTracker.getClusterStatus(false).getTaskTrackers());
    
    // lose the tracker
    clock.advance(1100);
    jobTracker.checkExpiredTrackers();
    assertFalse("Tracker 0 not lost", 
        jobTracker.getClusterStatus(false).getActiveTrackerNames()
                  .contains(trackers[0]));
    
    // validate the total tracker count
    assertEquals("Active tracker count mismatch", 
                 0, jobTracker.getClusterStatus(false).getTaskTrackers());
    
    // Tracker 1 establishes contact with JT 
    FakeObjectUtilities.establishFirstContact(jobTracker, trackers[1]);
    
    // Tracker1 should get assigned the lost map task
    tid[1] =  job.findMapTask(trackers[1]);

    assertNotNull("Map Task from Lost Tracker did not get reassigned", tid[1]);
    
    assertEquals("Task ID of reassigned map task does not match",
        tid[0].getTaskID().toString(), tid[1].getTaskID().toString());
    
    // finish the map task
    job.finishTask(tid[1]);

    // finish the reduce task
    tid[2] =  job.findReduceTask(trackers[1]);
    job.finishTask(tid[2]);
    
    // check if job is successful
    assertEquals("Job not successful", 
                 JobStatus.SUCCEEDED, job.getStatus().getRunState());
    
    // check if the tracker is lost
    // validate the total tracker count
    assertEquals("Active tracker count mismatch", 
                 1, jobTracker.getClusterStatus(false).getTaskTrackers());
    // validate blacklisted count .. since we lost one blacklisted tracker
    assertEquals("Blacklisted tracker count mismatch", 
                0, jobTracker.getClusterStatus(false).getBlacklistedTrackers());
  }

  /**
   * Test whether the tracker gets lost after its blacklisted.
   */
  public void testLostTrackerAfterBlacklisting() throws Exception {
    FakeObjectUtilities.establishFirstContact(jobTracker, trackers[0]);
    clock.advance(600);
    TaskAttemptID[] tid = new TaskAttemptID[2];
    JobConf conf = new JobConf();
    conf.setNumMapTasks(1);
    conf.setNumReduceTasks(0);
<<<<<<< HEAD
    conf.set(JobContext.MAX_TASK_FAILURES_PER_TRACKER, "1");
    conf.set(JobContext.SETUP_CLEANUP_NEEDED, "false");
=======
    conf.set(MRJobConfig.MAX_TASK_FAILURES_PER_TRACKER, "1");
    conf.set(MRJobConfig.SETUP_CLEANUP_NEEDED, "false");
>>>>>>> 3dabddef
    FakeJobInProgress job = new FakeJobInProgress(conf, jobTracker);
    job.initTasks();
    job.setClusterSize(4);
    
    // check if the tracker count is correct
    assertEquals("Active tracker count mismatch", 
                 1, jobTracker.taskTrackers().size());
    
    // Tracker 0 gets the map task
    tid[0] = job.findMapTask(trackers[0]);
    // Fail the task
    job.failTask(tid[0]);
    
    // Tracker 1 establishes contact with JT
    FakeObjectUtilities.establishFirstContact(jobTracker, trackers[1]);
    // check if the tracker count is correct
    assertEquals("Active tracker count mismatch", 
                 2, jobTracker.taskTrackers().size());
    
    // Tracker 1 gets the map task
    tid[1] = job.findMapTask(trackers[1]);
    // Finish the task and also the job
    job.finishTask(tid[1]);

    // check if job is successful
    assertEquals("Job not successful", 
                 JobStatus.SUCCEEDED, job.getStatus().getRunState());
    
    // check if the trackers 1 got blacklisted
    assertTrue("Tracker 0 not blacklisted", 
               jobTracker.getBlacklistedTrackers()[0].getTaskTrackerName()
                 .equals(trackers[0]));
    // check if the tracker count is correct
    assertEquals("Active tracker count mismatch", 
                 2, jobTracker.taskTrackers().size());
    // validate blacklisted count
    assertEquals("Blacklisted tracker count mismatch", 
                1, jobTracker.getClusterStatus(false).getBlacklistedTrackers());
    
    // Advance clock. Tracker 0 should be lost
    clock.advance(500);
    jobTracker.checkExpiredTrackers();
    
    // check if the task tracker is lost
    assertFalse("Tracker 0 not lost", 
            jobTracker.getClusterStatus(false).getActiveTrackerNames()
                      .contains(trackers[0]));
    
    // check if the lost tracker has removed from the jobtracker
    assertEquals("Active tracker count mismatch", 
                 1, jobTracker.taskTrackers().size());
    // validate blacklisted count
    assertEquals("Blacklisted tracker count mismatch", 
                0, jobTracker.getClusterStatus(false).getBlacklistedTrackers());
    
  }
}<|MERGE_RESOLUTION|>--- conflicted
+++ resolved
@@ -24,11 +24,7 @@
 import org.apache.hadoop.mapred.FakeObjectUtilities.FakeJobInProgress;
 import org.apache.hadoop.mapred.FakeObjectUtilities.FakeJobTracker;
 import org.apache.hadoop.mapred.UtilsForTests.FakeClock;
-<<<<<<< HEAD
-import org.apache.hadoop.mapreduce.JobContext;
-=======
 import org.apache.hadoop.mapreduce.MRJobConfig;
->>>>>>> 3dabddef
 import org.apache.hadoop.mapreduce.server.jobtracker.JTConfig;
 
 /**
@@ -107,13 +103,8 @@
     JobConf conf = new JobConf();
     conf.setNumMapTasks(1);
     conf.setNumReduceTasks(1);
-<<<<<<< HEAD
-    conf.set(JobContext.MAX_TASK_FAILURES_PER_TRACKER, "1");
-    conf.set(JobContext.SETUP_CLEANUP_NEEDED, "false");
-=======
     conf.set(MRJobConfig.MAX_TASK_FAILURES_PER_TRACKER, "1");
     conf.set(MRJobConfig.SETUP_CLEANUP_NEEDED, "false");
->>>>>>> 3dabddef
     FakeJobInProgress job = new FakeJobInProgress(conf, jobTracker);
     job.initTasks();
     job.setClusterSize(4);
@@ -179,13 +170,8 @@
     JobConf conf = new JobConf();
     conf.setNumMapTasks(1);
     conf.setNumReduceTasks(0);
-<<<<<<< HEAD
-    conf.set(JobContext.MAX_TASK_FAILURES_PER_TRACKER, "1");
-    conf.set(JobContext.SETUP_CLEANUP_NEEDED, "false");
-=======
     conf.set(MRJobConfig.MAX_TASK_FAILURES_PER_TRACKER, "1");
     conf.set(MRJobConfig.SETUP_CLEANUP_NEEDED, "false");
->>>>>>> 3dabddef
     FakeJobInProgress job = new FakeJobInProgress(conf, jobTracker);
     job.initTasks();
     job.setClusterSize(4);
